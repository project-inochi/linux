#define __SANE_USERSPACE_TYPES__ // Use ll64
#include <fcntl.h>
#include <errno.h>
#include <stdio.h>
#include <stdlib.h>
#include <unistd.h>
#include <dirent.h>
#include <sys/ioctl.h>
#include <sys/mman.h>
#include <sys/stat.h>
#include <sys/types.h>
#include <pthread.h>
#include <assert.h>
#include <mm/gup_test.h>
#include "../kselftest.h"
#include "vm_util.h"

#define MB (1UL << 20)

/* Just the flags we need, copied from mm.h: */
#define FOLL_WRITE	0x01	/* check pte is writable */
#define FOLL_TOUCH	0x02	/* mark page accessed */

#define GUP_TEST_FILE "/sys/kernel/debug/gup_test"

static unsigned long cmd = GUP_FAST_BENCHMARK;
static int gup_fd, repeats = 1;
static unsigned long size = 128 * MB;
/* Serialize prints */
static pthread_mutex_t print_mutex = PTHREAD_MUTEX_INITIALIZER;

static char *cmd_to_str(unsigned long cmd)
{
	switch (cmd) {
	case GUP_FAST_BENCHMARK:
		return "GUP_FAST_BENCHMARK";
	case PIN_FAST_BENCHMARK:
		return "PIN_FAST_BENCHMARK";
	case PIN_LONGTERM_BENCHMARK:
		return "PIN_LONGTERM_BENCHMARK";
	case GUP_BASIC_TEST:
		return "GUP_BASIC_TEST";
	case PIN_BASIC_TEST:
		return "PIN_BASIC_TEST";
	case DUMP_USER_PAGES_TEST:
		return "DUMP_USER_PAGES_TEST";
	}
	return "Unknown command";
}

void *gup_thread(void *data)
{
	struct gup_test gup = *(struct gup_test *)data;
	int i, status;

	/* Only report timing information on the *_BENCHMARK commands: */
	if ((cmd == PIN_FAST_BENCHMARK) || (cmd == GUP_FAST_BENCHMARK) ||
	     (cmd == PIN_LONGTERM_BENCHMARK)) {
		for (i = 0; i < repeats; i++) {
			gup.size = size;
			status = ioctl(gup_fd, cmd, &gup);
			if (status)
				break;

			pthread_mutex_lock(&print_mutex);
			ksft_print_msg("%s: Time: get:%lld put:%lld us",
				       cmd_to_str(cmd), gup.get_delta_usec,
				       gup.put_delta_usec);
			if (gup.size != size)
				ksft_print_msg(", truncated (size: %lld)", gup.size);
			ksft_print_msg("\n");
			pthread_mutex_unlock(&print_mutex);
		}
	} else {
		gup.size = size;
		status = ioctl(gup_fd, cmd, &gup);
		if (status)
			goto return_;

		pthread_mutex_lock(&print_mutex);
		ksft_print_msg("%s: done\n", cmd_to_str(cmd));
		if (gup.size != size)
			ksft_print_msg("Truncated (size: %lld)\n", gup.size);
		pthread_mutex_unlock(&print_mutex);
	}

return_:
	ksft_test_result(!status, "ioctl status %d\n", status);
	return NULL;
}

int main(int argc, char **argv)
{
	struct gup_test gup = { 0 };
	int filed, i, opt, nr_pages = 1, thp = -1, write = 1, nthreads = 1, ret;
	int flags = MAP_PRIVATE, touch = 0;
	char *file = "/dev/zero";
	pthread_t *tid;
	char *p;

	while ((opt = getopt(argc, argv, "m:r:n:F:f:abcj:tTLUuwWSHpz")) != -1) {
		switch (opt) {
		case 'a':
			cmd = PIN_FAST_BENCHMARK;
			break;
		case 'b':
			cmd = PIN_BASIC_TEST;
			break;
		case 'L':
			cmd = PIN_LONGTERM_BENCHMARK;
			break;
		case 'c':
			cmd = DUMP_USER_PAGES_TEST;
			/*
			 * Dump page 0 (index 1). May be overridden later, by
			 * user's non-option arguments.
			 *
			 * .which_pages is zero-based, so that zero can mean "do
			 * nothing".
			 */
			gup.which_pages[0] = 1;
			break;
		case 'p':
			/* works only with DUMP_USER_PAGES_TEST */
			gup.test_flags |= GUP_TEST_FLAG_DUMP_PAGES_USE_PIN;
			break;
		case 'F':
			/* strtol, so you can pass flags in hex form */
			gup.gup_flags = strtol(optarg, 0, 0);
			break;
		case 'j':
			nthreads = atoi(optarg);
			break;
		case 'm':
			size = atoi(optarg) * MB;
			break;
		case 'r':
			repeats = atoi(optarg);
			break;
		case 'n':
			nr_pages = atoi(optarg);
			break;
		case 't':
			thp = 1;
			break;
		case 'T':
			thp = 0;
			break;
		case 'U':
			cmd = GUP_BASIC_TEST;
			break;
		case 'u':
			cmd = GUP_FAST_BENCHMARK;
			break;
		case 'w':
			write = 1;
			break;
		case 'W':
			write = 0;
			break;
		case 'f':
			file = optarg;
			break;
		case 'S':
			flags &= ~MAP_PRIVATE;
			flags |= MAP_SHARED;
			break;
		case 'H':
			flags |= (MAP_HUGETLB | MAP_ANONYMOUS);
			break;
		case 'z':
			/* fault pages in gup, do not fault in userland */
			touch = 1;
			break;
		default:
			ksft_exit_fail_msg("Wrong argument\n");
		}
	}

	if (optind < argc) {
		int extra_arg_count = 0;
		/*
		 * For example:
		 *
		 *   ./gup_test -c 0 1 0x1001
		 *
		 * ...to dump pages 0, 1, and 4097
		 */

		while ((optind < argc) &&
		       (extra_arg_count < GUP_TEST_MAX_PAGES_TO_DUMP)) {
			/*
			 * Do the 1-based indexing here, so that the user can
			 * use normal 0-based indexing on the command line.
			 */
			long page_index = strtol(argv[optind], 0, 0) + 1;

			gup.which_pages[extra_arg_count] = page_index;
			extra_arg_count++;
			optind++;
		}
	}

	ksft_print_header();
	ksft_set_plan(nthreads);

	filed = open(file, O_RDWR|O_CREAT, 0664);
	if (filed < 0)
		ksft_exit_fail_msg("Unable to open %s: %s\n", file, strerror(errno));

	gup.nr_pages_per_call = nr_pages;
	if (write)
		gup.gup_flags |= FOLL_WRITE;

	gup_fd = open(GUP_TEST_FILE, O_RDWR);
	if (gup_fd == -1) {
		switch (errno) {
		case EACCES:
			if (getuid())
				ksft_print_msg("Please run this test as root\n");
			break;
		case ENOENT:
			if (opendir("/sys/kernel/debug") == NULL)
				ksft_print_msg("mount debugfs at /sys/kernel/debug\n");
			ksft_print_msg("check if CONFIG_GUP_TEST is enabled in kernel config\n");
			break;
		default:
			ksft_print_msg("failed to open %s: %s\n", GUP_TEST_FILE, strerror(errno));
			break;
		}
		ksft_test_result_skip("Please run this test as root\n");
<<<<<<< HEAD
		return ksft_exit_pass();
=======
		ksft_exit_pass();
>>>>>>> 0c383648
	}

	p = mmap(NULL, size, PROT_READ | PROT_WRITE, flags, filed, 0);
	if (p == MAP_FAILED)
		ksft_exit_fail_msg("mmap: %s\n", strerror(errno));
	gup.addr = (unsigned long)p;

	if (thp == 1)
		madvise(p, size, MADV_HUGEPAGE);
	else if (thp == 0)
		madvise(p, size, MADV_NOHUGEPAGE);

	/*
	 * FOLL_TOUCH, in gup_test, is used as an either/or case: either
	 * fault pages in from the kernel via FOLL_TOUCH, or fault them
	 * in here, from user space. This allows comparison of performance
	 * between those two cases.
	 */
	if (touch) {
		gup.gup_flags |= FOLL_TOUCH;
	} else {
		for (; (unsigned long)p < gup.addr + size; p += psize())
			p[0] = 0;
	}

	tid = malloc(sizeof(pthread_t) * nthreads);
	assert(tid);
	for (i = 0; i < nthreads; i++) {
		ret = pthread_create(&tid[i], NULL, gup_thread, &gup);
		assert(ret == 0);
	}
	for (i = 0; i < nthreads; i++) {
		ret = pthread_join(tid[i], NULL);
		assert(ret == 0);
	}

	free(tid);

<<<<<<< HEAD
	return ksft_exit_pass();
=======
	ksft_exit_pass();
>>>>>>> 0c383648
}<|MERGE_RESOLUTION|>--- conflicted
+++ resolved
@@ -229,11 +229,7 @@
 			break;
 		}
 		ksft_test_result_skip("Please run this test as root\n");
-<<<<<<< HEAD
-		return ksft_exit_pass();
-=======
 		ksft_exit_pass();
->>>>>>> 0c383648
 	}
 
 	p = mmap(NULL, size, PROT_READ | PROT_WRITE, flags, filed, 0);
@@ -272,9 +268,5 @@
 
 	free(tid);
 
-<<<<<<< HEAD
-	return ksft_exit_pass();
-=======
 	ksft_exit_pass();
->>>>>>> 0c383648
 }