/* SPDX-License-Identifier: GPL-2.0 */
#ifndef _ASM_X86_CPUFEATURES_H
#define _ASM_X86_CPUFEATURES_H

#ifndef _ASM_X86_REQUIRED_FEATURES_H
#include <asm/required-features.h>
#endif

#ifndef _ASM_X86_DISABLED_FEATURES_H
#include <asm/disabled-features.h>
#endif

/*
 * Defines x86 CPU feature bits
 */
#define NCAPINTS			22	   /* N 32-bit words worth of info */
#define NBUGINTS			2	   /* N 32-bit bug flags */

/*
 * Note: If the comment begins with a quoted string, that string is used
 * in /proc/cpuinfo instead of the macro name.  If the string is "",
 * this feature bit is not displayed in /proc/cpuinfo at all.
 *
 * When adding new features here that depend on other features,
 * please update the table in kernel/cpu/cpuid-deps.c as well.
 */

/* Intel-defined CPU features, CPUID level 0x00000001 (EDX), word 0 */
#define X86_FEATURE_FPU			( 0*32+ 0) /* Onboard FPU */
#define X86_FEATURE_VME			( 0*32+ 1) /* Virtual Mode Extensions */
#define X86_FEATURE_DE			( 0*32+ 2) /* Debugging Extensions */
#define X86_FEATURE_PSE			( 0*32+ 3) /* Page Size Extensions */
#define X86_FEATURE_TSC			( 0*32+ 4) /* Time Stamp Counter */
#define X86_FEATURE_MSR			( 0*32+ 5) /* Model-Specific Registers */
#define X86_FEATURE_PAE			( 0*32+ 6) /* Physical Address Extensions */
#define X86_FEATURE_MCE			( 0*32+ 7) /* Machine Check Exception */
#define X86_FEATURE_CX8			( 0*32+ 8) /* CMPXCHG8 instruction */
#define X86_FEATURE_APIC		( 0*32+ 9) /* Onboard APIC */
#define X86_FEATURE_SEP			( 0*32+11) /* SYSENTER/SYSEXIT */
#define X86_FEATURE_MTRR		( 0*32+12) /* Memory Type Range Registers */
#define X86_FEATURE_PGE			( 0*32+13) /* Page Global Enable */
#define X86_FEATURE_MCA			( 0*32+14) /* Machine Check Architecture */
#define X86_FEATURE_CMOV		( 0*32+15) /* CMOV instructions (plus FCMOVcc, FCOMI with FPU) */
#define X86_FEATURE_PAT			( 0*32+16) /* Page Attribute Table */
#define X86_FEATURE_PSE36		( 0*32+17) /* 36-bit PSEs */
#define X86_FEATURE_PN			( 0*32+18) /* Processor serial number */
#define X86_FEATURE_CLFLUSH		( 0*32+19) /* CLFLUSH instruction */
#define X86_FEATURE_DS			( 0*32+21) /* "dts" Debug Store */
#define X86_FEATURE_ACPI		( 0*32+22) /* ACPI via MSR */
#define X86_FEATURE_MMX			( 0*32+23) /* Multimedia Extensions */
#define X86_FEATURE_FXSR		( 0*32+24) /* FXSAVE/FXRSTOR, CR4.OSFXSR */
#define X86_FEATURE_XMM			( 0*32+25) /* "sse" */
#define X86_FEATURE_XMM2		( 0*32+26) /* "sse2" */
#define X86_FEATURE_SELFSNOOP		( 0*32+27) /* "ss" CPU self snoop */
#define X86_FEATURE_HT			( 0*32+28) /* Hyper-Threading */
#define X86_FEATURE_ACC			( 0*32+29) /* "tm" Automatic clock control */
#define X86_FEATURE_IA64		( 0*32+30) /* IA-64 processor */
#define X86_FEATURE_PBE			( 0*32+31) /* Pending Break Enable */

/* AMD-defined CPU features, CPUID level 0x80000001, word 1 */
/* Don't duplicate feature flags which are redundant with Intel! */
#define X86_FEATURE_SYSCALL		( 1*32+11) /* SYSCALL/SYSRET */
#define X86_FEATURE_MP			( 1*32+19) /* MP Capable */
#define X86_FEATURE_NX			( 1*32+20) /* Execute Disable */
#define X86_FEATURE_MMXEXT		( 1*32+22) /* AMD MMX extensions */
#define X86_FEATURE_FXSR_OPT		( 1*32+25) /* FXSAVE/FXRSTOR optimizations */
#define X86_FEATURE_GBPAGES		( 1*32+26) /* "pdpe1gb" GB pages */
#define X86_FEATURE_RDTSCP		( 1*32+27) /* RDTSCP */
#define X86_FEATURE_LM			( 1*32+29) /* Long Mode (x86-64, 64-bit support) */
#define X86_FEATURE_3DNOWEXT		( 1*32+30) /* AMD 3DNow extensions */
#define X86_FEATURE_3DNOW		( 1*32+31) /* 3DNow */

/* Transmeta-defined CPU features, CPUID level 0x80860001, word 2 */
#define X86_FEATURE_RECOVERY		( 2*32+ 0) /* CPU in recovery mode */
#define X86_FEATURE_LONGRUN		( 2*32+ 1) /* Longrun power control */
#define X86_FEATURE_LRTI		( 2*32+ 3) /* LongRun table interface */

/* Other features, Linux-defined mapping, word 3 */
/* This range is used for feature bits which conflict or are synthesized */
#define X86_FEATURE_CXMMX		( 3*32+ 0) /* Cyrix MMX extensions */
#define X86_FEATURE_K6_MTRR		( 3*32+ 1) /* AMD K6 nonstandard MTRRs */
#define X86_FEATURE_CYRIX_ARR		( 3*32+ 2) /* Cyrix ARRs (= MTRRs) */
#define X86_FEATURE_CENTAUR_MCR		( 3*32+ 3) /* Centaur MCRs (= MTRRs) */
#define X86_FEATURE_K8			( 3*32+ 4) /* "" Opteron, Athlon64 */
#define X86_FEATURE_ZEN5		( 3*32+ 5) /* "" CPU based on Zen5 microarchitecture */
#define X86_FEATURE_P3			( 3*32+ 6) /* "" P3 */
#define X86_FEATURE_P4			( 3*32+ 7) /* "" P4 */
#define X86_FEATURE_CONSTANT_TSC	( 3*32+ 8) /* TSC ticks at a constant rate */
#define X86_FEATURE_UP			( 3*32+ 9) /* SMP kernel running on UP */
#define X86_FEATURE_ART			( 3*32+10) /* Always running timer (ART) */
#define X86_FEATURE_ARCH_PERFMON	( 3*32+11) /* Intel Architectural PerfMon */
#define X86_FEATURE_PEBS		( 3*32+12) /* Precise-Event Based Sampling */
#define X86_FEATURE_BTS			( 3*32+13) /* Branch Trace Store */
#define X86_FEATURE_SYSCALL32		( 3*32+14) /* "" syscall in IA32 userspace */
#define X86_FEATURE_SYSENTER32		( 3*32+15) /* "" sysenter in IA32 userspace */
#define X86_FEATURE_REP_GOOD		( 3*32+16) /* REP microcode works well */
#define X86_FEATURE_AMD_LBR_V2		( 3*32+17) /* AMD Last Branch Record Extension Version 2 */
#define X86_FEATURE_CLEAR_CPU_BUF	( 3*32+18) /* "" Clear CPU buffers using VERW */
#define X86_FEATURE_ACC_POWER		( 3*32+19) /* AMD Accumulated Power Mechanism */
#define X86_FEATURE_NOPL		( 3*32+20) /* The NOPL (0F 1F) instructions */
#define X86_FEATURE_ALWAYS		( 3*32+21) /* "" Always-present feature */
#define X86_FEATURE_XTOPOLOGY		( 3*32+22) /* CPU topology enum extensions */
#define X86_FEATURE_TSC_RELIABLE	( 3*32+23) /* TSC is known to be reliable */
#define X86_FEATURE_NONSTOP_TSC		( 3*32+24) /* TSC does not stop in C states */
#define X86_FEATURE_CPUID		( 3*32+25) /* CPU has CPUID instruction itself */
#define X86_FEATURE_EXTD_APICID		( 3*32+26) /* Extended APICID (8 bits) */
#define X86_FEATURE_AMD_DCM		( 3*32+27) /* AMD multi-node processor */
#define X86_FEATURE_APERFMPERF		( 3*32+28) /* P-State hardware coordination feedback capability (APERF/MPERF MSRs) */
#define X86_FEATURE_RAPL		( 3*32+29) /* AMD/Hygon RAPL interface */
#define X86_FEATURE_NONSTOP_TSC_S3	( 3*32+30) /* TSC doesn't stop in S3 state */
#define X86_FEATURE_TSC_KNOWN_FREQ	( 3*32+31) /* TSC has known frequency */

/* Intel-defined CPU features, CPUID level 0x00000001 (ECX), word 4 */
#define X86_FEATURE_XMM3		( 4*32+ 0) /* "pni" SSE-3 */
#define X86_FEATURE_PCLMULQDQ		( 4*32+ 1) /* PCLMULQDQ instruction */
#define X86_FEATURE_DTES64		( 4*32+ 2) /* 64-bit Debug Store */
#define X86_FEATURE_MWAIT		( 4*32+ 3) /* "monitor" MONITOR/MWAIT support */
#define X86_FEATURE_DSCPL		( 4*32+ 4) /* "ds_cpl" CPL-qualified (filtered) Debug Store */
#define X86_FEATURE_VMX			( 4*32+ 5) /* Hardware virtualization */
#define X86_FEATURE_SMX			( 4*32+ 6) /* Safer Mode eXtensions */
#define X86_FEATURE_EST			( 4*32+ 7) /* Enhanced SpeedStep */
#define X86_FEATURE_TM2			( 4*32+ 8) /* Thermal Monitor 2 */
#define X86_FEATURE_SSSE3		( 4*32+ 9) /* Supplemental SSE-3 */
#define X86_FEATURE_CID			( 4*32+10) /* Context ID */
#define X86_FEATURE_SDBG		( 4*32+11) /* Silicon Debug */
#define X86_FEATURE_FMA			( 4*32+12) /* Fused multiply-add */
#define X86_FEATURE_CX16		( 4*32+13) /* CMPXCHG16B instruction */
#define X86_FEATURE_XTPR		( 4*32+14) /* Send Task Priority Messages */
#define X86_FEATURE_PDCM		( 4*32+15) /* Perf/Debug Capabilities MSR */
#define X86_FEATURE_PCID		( 4*32+17) /* Process Context Identifiers */
#define X86_FEATURE_DCA			( 4*32+18) /* Direct Cache Access */
#define X86_FEATURE_XMM4_1		( 4*32+19) /* "sse4_1" SSE-4.1 */
#define X86_FEATURE_XMM4_2		( 4*32+20) /* "sse4_2" SSE-4.2 */
#define X86_FEATURE_X2APIC		( 4*32+21) /* X2APIC */
#define X86_FEATURE_MOVBE		( 4*32+22) /* MOVBE instruction */
#define X86_FEATURE_POPCNT		( 4*32+23) /* POPCNT instruction */
#define X86_FEATURE_TSC_DEADLINE_TIMER	( 4*32+24) /* TSC deadline timer */
#define X86_FEATURE_AES			( 4*32+25) /* AES instructions */
#define X86_FEATURE_XSAVE		( 4*32+26) /* XSAVE/XRSTOR/XSETBV/XGETBV instructions */
#define X86_FEATURE_OSXSAVE		( 4*32+27) /* "" XSAVE instruction enabled in the OS */
#define X86_FEATURE_AVX			( 4*32+28) /* Advanced Vector Extensions */
#define X86_FEATURE_F16C		( 4*32+29) /* 16-bit FP conversions */
#define X86_FEATURE_RDRAND		( 4*32+30) /* RDRAND instruction */
#define X86_FEATURE_HYPERVISOR		( 4*32+31) /* Running on a hypervisor */

/* VIA/Cyrix/Centaur-defined CPU features, CPUID level 0xC0000001, word 5 */
#define X86_FEATURE_XSTORE		( 5*32+ 2) /* "rng" RNG present (xstore) */
#define X86_FEATURE_XSTORE_EN		( 5*32+ 3) /* "rng_en" RNG enabled */
#define X86_FEATURE_XCRYPT		( 5*32+ 6) /* "ace" on-CPU crypto (xcrypt) */
#define X86_FEATURE_XCRYPT_EN		( 5*32+ 7) /* "ace_en" on-CPU crypto enabled */
#define X86_FEATURE_ACE2		( 5*32+ 8) /* Advanced Cryptography Engine v2 */
#define X86_FEATURE_ACE2_EN		( 5*32+ 9) /* ACE v2 enabled */
#define X86_FEATURE_PHE			( 5*32+10) /* PadLock Hash Engine */
#define X86_FEATURE_PHE_EN		( 5*32+11) /* PHE enabled */
#define X86_FEATURE_PMM			( 5*32+12) /* PadLock Montgomery Multiplier */
#define X86_FEATURE_PMM_EN		( 5*32+13) /* PMM enabled */

/* More extended AMD flags: CPUID level 0x80000001, ECX, word 6 */
#define X86_FEATURE_LAHF_LM		( 6*32+ 0) /* LAHF/SAHF in long mode */
#define X86_FEATURE_CMP_LEGACY		( 6*32+ 1) /* If yes HyperThreading not valid */
#define X86_FEATURE_SVM			( 6*32+ 2) /* Secure Virtual Machine */
#define X86_FEATURE_EXTAPIC		( 6*32+ 3) /* Extended APIC space */
#define X86_FEATURE_CR8_LEGACY		( 6*32+ 4) /* CR8 in 32-bit mode */
#define X86_FEATURE_ABM			( 6*32+ 5) /* Advanced bit manipulation */
#define X86_FEATURE_SSE4A		( 6*32+ 6) /* SSE-4A */
#define X86_FEATURE_MISALIGNSSE		( 6*32+ 7) /* Misaligned SSE mode */
#define X86_FEATURE_3DNOWPREFETCH	( 6*32+ 8) /* 3DNow prefetch instructions */
#define X86_FEATURE_OSVW		( 6*32+ 9) /* OS Visible Workaround */
#define X86_FEATURE_IBS			( 6*32+10) /* Instruction Based Sampling */
#define X86_FEATURE_XOP			( 6*32+11) /* extended AVX instructions */
#define X86_FEATURE_SKINIT		( 6*32+12) /* SKINIT/STGI instructions */
#define X86_FEATURE_WDT			( 6*32+13) /* Watchdog timer */
#define X86_FEATURE_LWP			( 6*32+15) /* Light Weight Profiling */
#define X86_FEATURE_FMA4		( 6*32+16) /* 4 operands MAC instructions */
#define X86_FEATURE_TCE			( 6*32+17) /* Translation Cache Extension */
#define X86_FEATURE_NODEID_MSR		( 6*32+19) /* NodeId MSR */
#define X86_FEATURE_TBM			( 6*32+21) /* Trailing Bit Manipulations */
#define X86_FEATURE_TOPOEXT		( 6*32+22) /* Topology extensions CPUID leafs */
#define X86_FEATURE_PERFCTR_CORE	( 6*32+23) /* Core performance counter extensions */
#define X86_FEATURE_PERFCTR_NB		( 6*32+24) /* NB performance counter extensions */
#define X86_FEATURE_BPEXT		( 6*32+26) /* Data breakpoint extension */
#define X86_FEATURE_PTSC		( 6*32+27) /* Performance time-stamp counter */
#define X86_FEATURE_PERFCTR_LLC		( 6*32+28) /* Last Level Cache performance counter extensions */
#define X86_FEATURE_MWAITX		( 6*32+29) /* MWAIT extension (MONITORX/MWAITX instructions) */

/*
 * Auxiliary flags: Linux defined - For features scattered in various
 * CPUID levels like 0x6, 0xA etc, word 7.
 *
 * Reuse free bits when adding new feature flags!
 */
#define X86_FEATURE_RING3MWAIT		( 7*32+ 0) /* Ring 3 MONITOR/MWAIT instructions */
#define X86_FEATURE_CPUID_FAULT		( 7*32+ 1) /* Intel CPUID faulting */
#define X86_FEATURE_CPB			( 7*32+ 2) /* AMD Core Performance Boost */
#define X86_FEATURE_EPB			( 7*32+ 3) /* IA32_ENERGY_PERF_BIAS support */
#define X86_FEATURE_CAT_L3		( 7*32+ 4) /* Cache Allocation Technology L3 */
#define X86_FEATURE_CAT_L2		( 7*32+ 5) /* Cache Allocation Technology L2 */
#define X86_FEATURE_CDP_L3		( 7*32+ 6) /* Code and Data Prioritization L3 */
#define X86_FEATURE_TDX_HOST_PLATFORM	( 7*32+ 7) /* Platform supports being a TDX host */
#define X86_FEATURE_HW_PSTATE		( 7*32+ 8) /* AMD HW-PState */
#define X86_FEATURE_PROC_FEEDBACK	( 7*32+ 9) /* AMD ProcFeedbackInterface */
#define X86_FEATURE_XCOMPACTED		( 7*32+10) /* "" Use compacted XSTATE (XSAVES or XSAVEC) */
#define X86_FEATURE_PTI			( 7*32+11) /* Kernel Page Table Isolation enabled */
#define X86_FEATURE_KERNEL_IBRS		( 7*32+12) /* "" Set/clear IBRS on kernel entry/exit */
#define X86_FEATURE_RSB_VMEXIT		( 7*32+13) /* "" Fill RSB on VM-Exit */
#define X86_FEATURE_INTEL_PPIN		( 7*32+14) /* Intel Processor Inventory Number */
#define X86_FEATURE_CDP_L2		( 7*32+15) /* Code and Data Prioritization L2 */
#define X86_FEATURE_MSR_SPEC_CTRL	( 7*32+16) /* "" MSR SPEC_CTRL is implemented */
#define X86_FEATURE_SSBD		( 7*32+17) /* Speculative Store Bypass Disable */
#define X86_FEATURE_MBA			( 7*32+18) /* Memory Bandwidth Allocation */
#define X86_FEATURE_RSB_CTXSW		( 7*32+19) /* "" Fill RSB on context switches */
#define X86_FEATURE_PERFMON_V2		( 7*32+20) /* AMD Performance Monitoring Version 2 */
#define X86_FEATURE_USE_IBPB		( 7*32+21) /* "" Indirect Branch Prediction Barrier enabled */
#define X86_FEATURE_USE_IBRS_FW		( 7*32+22) /* "" Use IBRS during runtime firmware calls */
#define X86_FEATURE_SPEC_STORE_BYPASS_DISABLE	( 7*32+23) /* "" Disable Speculative Store Bypass. */
#define X86_FEATURE_LS_CFG_SSBD		( 7*32+24)  /* "" AMD SSBD implementation via LS_CFG MSR */
#define X86_FEATURE_IBRS		( 7*32+25) /* Indirect Branch Restricted Speculation */
#define X86_FEATURE_IBPB		( 7*32+26) /* Indirect Branch Prediction Barrier */
#define X86_FEATURE_STIBP		( 7*32+27) /* Single Thread Indirect Branch Predictors */
#define X86_FEATURE_ZEN			( 7*32+28) /* "" Generic flag for all Zen and newer */
#define X86_FEATURE_L1TF_PTEINV		( 7*32+29) /* "" L1TF workaround PTE inversion */
#define X86_FEATURE_IBRS_ENHANCED	( 7*32+30) /* Enhanced IBRS */
#define X86_FEATURE_MSR_IA32_FEAT_CTL	( 7*32+31) /* "" MSR IA32_FEAT_CTL configured */

/* Virtualization flags: Linux defined, word 8 */
#define X86_FEATURE_TPR_SHADOW		( 8*32+ 0) /* Intel TPR Shadow */
#define X86_FEATURE_FLEXPRIORITY	( 8*32+ 1) /* Intel FlexPriority */
#define X86_FEATURE_EPT			( 8*32+ 2) /* Intel Extended Page Table */
#define X86_FEATURE_VPID		( 8*32+ 3) /* Intel Virtual Processor ID */

#define X86_FEATURE_VMMCALL		( 8*32+15) /* Prefer VMMCALL to VMCALL */
#define X86_FEATURE_XENPV		( 8*32+16) /* "" Xen paravirtual guest */
#define X86_FEATURE_EPT_AD		( 8*32+17) /* Intel Extended Page Table access-dirty bit */
#define X86_FEATURE_VMCALL		( 8*32+18) /* "" Hypervisor supports the VMCALL instruction */
#define X86_FEATURE_VMW_VMMCALL		( 8*32+19) /* "" VMware prefers VMMCALL hypercall instruction */
#define X86_FEATURE_PVUNLOCK		( 8*32+20) /* "" PV unlock function */
#define X86_FEATURE_VCPUPREEMPT		( 8*32+21) /* "" PV vcpu_is_preempted function */
#define X86_FEATURE_TDX_GUEST		( 8*32+22) /* Intel Trust Domain Extensions Guest */

/* Intel-defined CPU features, CPUID level 0x00000007:0 (EBX), word 9 */
#define X86_FEATURE_FSGSBASE		( 9*32+ 0) /* RDFSBASE, WRFSBASE, RDGSBASE, WRGSBASE instructions*/
#define X86_FEATURE_TSC_ADJUST		( 9*32+ 1) /* TSC adjustment MSR 0x3B */
#define X86_FEATURE_SGX			( 9*32+ 2) /* Software Guard Extensions */
#define X86_FEATURE_BMI1		( 9*32+ 3) /* 1st group bit manipulation extensions */
#define X86_FEATURE_HLE			( 9*32+ 4) /* Hardware Lock Elision */
#define X86_FEATURE_AVX2		( 9*32+ 5) /* AVX2 instructions */
#define X86_FEATURE_FDP_EXCPTN_ONLY	( 9*32+ 6) /* "" FPU data pointer updated only on x87 exceptions */
#define X86_FEATURE_SMEP		( 9*32+ 7) /* Supervisor Mode Execution Protection */
#define X86_FEATURE_BMI2		( 9*32+ 8) /* 2nd group bit manipulation extensions */
#define X86_FEATURE_ERMS		( 9*32+ 9) /* Enhanced REP MOVSB/STOSB instructions */
#define X86_FEATURE_INVPCID		( 9*32+10) /* Invalidate Processor Context ID */
#define X86_FEATURE_RTM			( 9*32+11) /* Restricted Transactional Memory */
#define X86_FEATURE_CQM			( 9*32+12) /* Cache QoS Monitoring */
#define X86_FEATURE_ZERO_FCS_FDS	( 9*32+13) /* "" Zero out FPU CS and FPU DS */
#define X86_FEATURE_MPX			( 9*32+14) /* Memory Protection Extension */
#define X86_FEATURE_RDT_A		( 9*32+15) /* Resource Director Technology Allocation */
#define X86_FEATURE_AVX512F		( 9*32+16) /* AVX-512 Foundation */
#define X86_FEATURE_AVX512DQ		( 9*32+17) /* AVX-512 DQ (Double/Quad granular) Instructions */
#define X86_FEATURE_RDSEED		( 9*32+18) /* RDSEED instruction */
#define X86_FEATURE_ADX			( 9*32+19) /* ADCX and ADOX instructions */
#define X86_FEATURE_SMAP		( 9*32+20) /* Supervisor Mode Access Prevention */
#define X86_FEATURE_AVX512IFMA		( 9*32+21) /* AVX-512 Integer Fused Multiply-Add instructions */
#define X86_FEATURE_CLFLUSHOPT		( 9*32+23) /* CLFLUSHOPT instruction */
#define X86_FEATURE_CLWB		( 9*32+24) /* CLWB instruction */
#define X86_FEATURE_INTEL_PT		( 9*32+25) /* Intel Processor Trace */
#define X86_FEATURE_AVX512PF		( 9*32+26) /* AVX-512 Prefetch */
#define X86_FEATURE_AVX512ER		( 9*32+27) /* AVX-512 Exponential and Reciprocal */
#define X86_FEATURE_AVX512CD		( 9*32+28) /* AVX-512 Conflict Detection */
#define X86_FEATURE_SHA_NI		( 9*32+29) /* SHA1/SHA256 Instruction Extensions */
#define X86_FEATURE_AVX512BW		( 9*32+30) /* AVX-512 BW (Byte/Word granular) Instructions */
#define X86_FEATURE_AVX512VL		( 9*32+31) /* AVX-512 VL (128/256 Vector Length) Extensions */

/* Extended state features, CPUID level 0x0000000d:1 (EAX), word 10 */
#define X86_FEATURE_XSAVEOPT		(10*32+ 0) /* XSAVEOPT instruction */
#define X86_FEATURE_XSAVEC		(10*32+ 1) /* XSAVEC instruction */
#define X86_FEATURE_XGETBV1		(10*32+ 2) /* XGETBV with ECX = 1 instruction */
#define X86_FEATURE_XSAVES		(10*32+ 3) /* XSAVES/XRSTORS instructions */
#define X86_FEATURE_XFD			(10*32+ 4) /* "" eXtended Feature Disabling */

/*
 * Extended auxiliary flags: Linux defined - for features scattered in various
 * CPUID levels like 0xf, etc.
 *
 * Reuse free bits when adding new feature flags!
 */
#define X86_FEATURE_CQM_LLC		(11*32+ 0) /* LLC QoS if 1 */
#define X86_FEATURE_CQM_OCCUP_LLC	(11*32+ 1) /* LLC occupancy monitoring */
#define X86_FEATURE_CQM_MBM_TOTAL	(11*32+ 2) /* LLC Total MBM monitoring */
#define X86_FEATURE_CQM_MBM_LOCAL	(11*32+ 3) /* LLC Local MBM monitoring */
#define X86_FEATURE_FENCE_SWAPGS_USER	(11*32+ 4) /* "" LFENCE in user entry SWAPGS path */
#define X86_FEATURE_FENCE_SWAPGS_KERNEL	(11*32+ 5) /* "" LFENCE in kernel entry SWAPGS path */
#define X86_FEATURE_SPLIT_LOCK_DETECT	(11*32+ 6) /* #AC for split lock */
#define X86_FEATURE_PER_THREAD_MBA	(11*32+ 7) /* "" Per-thread Memory Bandwidth Allocation */
#define X86_FEATURE_SGX1		(11*32+ 8) /* "" Basic SGX */
#define X86_FEATURE_SGX2		(11*32+ 9) /* "" SGX Enclave Dynamic Memory Management (EDMM) */
#define X86_FEATURE_ENTRY_IBPB		(11*32+10) /* "" Issue an IBPB on kernel entry */
#define X86_FEATURE_RRSBA_CTRL		(11*32+11) /* "" RET prediction control */
#define X86_FEATURE_RETPOLINE		(11*32+12) /* "" Generic Retpoline mitigation for Spectre variant 2 */
#define X86_FEATURE_RETPOLINE_LFENCE	(11*32+13) /* "" Use LFENCE for Spectre variant 2 */
#define X86_FEATURE_RETHUNK		(11*32+14) /* "" Use REturn THUNK */
#define X86_FEATURE_UNRET		(11*32+15) /* "" AMD BTB untrain return */
#define X86_FEATURE_USE_IBPB_FW		(11*32+16) /* "" Use IBPB during runtime firmware calls */
#define X86_FEATURE_RSB_VMEXIT_LITE	(11*32+17) /* "" Fill RSB on VM exit when EIBRS is enabled */
#define X86_FEATURE_SGX_EDECCSSA	(11*32+18) /* "" SGX EDECCSSA user leaf function */
#define X86_FEATURE_CALL_DEPTH		(11*32+19) /* "" Call depth tracking for RSB stuffing */
#define X86_FEATURE_MSR_TSX_CTRL	(11*32+20) /* "" MSR IA32_TSX_CTRL (Intel) implemented */
#define X86_FEATURE_SMBA		(11*32+21) /* "" Slow Memory Bandwidth Allocation */
#define X86_FEATURE_BMEC		(11*32+22) /* "" Bandwidth Monitoring Event Configuration */
#define X86_FEATURE_USER_SHSTK		(11*32+23) /* Shadow stack support for user mode applications */
#define X86_FEATURE_SRSO		(11*32+24) /* "" AMD BTB untrain RETs */
#define X86_FEATURE_SRSO_ALIAS		(11*32+25) /* "" AMD BTB untrain RETs through aliasing */
#define X86_FEATURE_IBPB_ON_VMEXIT	(11*32+26) /* "" Issue an IBPB only on VMEXIT */
#define X86_FEATURE_APIC_MSRS_FENCE	(11*32+27) /* "" IA32_TSC_DEADLINE and X2APIC MSRs need fencing */
#define X86_FEATURE_ZEN2		(11*32+28) /* "" CPU based on Zen2 microarchitecture */
#define X86_FEATURE_ZEN3		(11*32+29) /* "" CPU based on Zen3 microarchitecture */
#define X86_FEATURE_ZEN4		(11*32+30) /* "" CPU based on Zen4 microarchitecture */
#define X86_FEATURE_ZEN1		(11*32+31) /* "" CPU based on Zen1 microarchitecture */

/* Intel-defined CPU features, CPUID level 0x00000007:1 (EAX), word 12 */
#define X86_FEATURE_AVX_VNNI		(12*32+ 4) /* AVX VNNI instructions */
#define X86_FEATURE_AVX512_BF16		(12*32+ 5) /* AVX512 BFLOAT16 instructions */
#define X86_FEATURE_CMPCCXADD           (12*32+ 7) /* "" CMPccXADD instructions */
#define X86_FEATURE_ARCH_PERFMON_EXT	(12*32+ 8) /* "" Intel Architectural PerfMon Extension */
#define X86_FEATURE_FZRM		(12*32+10) /* "" Fast zero-length REP MOVSB */
#define X86_FEATURE_FSRS		(12*32+11) /* "" Fast short REP STOSB */
#define X86_FEATURE_FSRC		(12*32+12) /* "" Fast short REP {CMPSB,SCASB} */
#define X86_FEATURE_FRED		(12*32+17) /* Flexible Return and Event Delivery */
#define X86_FEATURE_LKGS		(12*32+18) /* "" Load "kernel" (userspace) GS */
#define X86_FEATURE_WRMSRNS		(12*32+19) /* "" Non-serializing WRMSR */
#define X86_FEATURE_AMX_FP16		(12*32+21) /* "" AMX fp16 Support */
#define X86_FEATURE_AVX_IFMA            (12*32+23) /* "" Support for VPMADD52[H,L]UQ */
#define X86_FEATURE_LAM			(12*32+26) /* Linear Address Masking */

/* AMD-defined CPU features, CPUID level 0x80000008 (EBX), word 13 */
#define X86_FEATURE_CLZERO		(13*32+ 0) /* CLZERO instruction */
#define X86_FEATURE_IRPERF		(13*32+ 1) /* Instructions Retired Count */
#define X86_FEATURE_XSAVEERPTR		(13*32+ 2) /* Always save/restore FP error pointers */
#define X86_FEATURE_RDPRU		(13*32+ 4) /* Read processor register at user level */
#define X86_FEATURE_WBNOINVD		(13*32+ 9) /* WBNOINVD instruction */
#define X86_FEATURE_AMD_IBPB		(13*32+12) /* "" Indirect Branch Prediction Barrier */
#define X86_FEATURE_AMD_IBRS		(13*32+14) /* "" Indirect Branch Restricted Speculation */
#define X86_FEATURE_AMD_STIBP		(13*32+15) /* "" Single Thread Indirect Branch Predictors */
#define X86_FEATURE_AMD_STIBP_ALWAYS_ON	(13*32+17) /* "" Single Thread Indirect Branch Predictors always-on preferred */
#define X86_FEATURE_AMD_PPIN		(13*32+23) /* Protected Processor Inventory Number */
#define X86_FEATURE_AMD_SSBD		(13*32+24) /* "" Speculative Store Bypass Disable */
#define X86_FEATURE_VIRT_SSBD		(13*32+25) /* Virtualized Speculative Store Bypass Disable */
#define X86_FEATURE_AMD_SSB_NO		(13*32+26) /* "" Speculative Store Bypass is fixed in hardware. */
#define X86_FEATURE_CPPC		(13*32+27) /* Collaborative Processor Performance Control */
#define X86_FEATURE_AMD_PSFD            (13*32+28) /* "" Predictive Store Forwarding Disable */
#define X86_FEATURE_BTC_NO		(13*32+29) /* "" Not vulnerable to Branch Type Confusion */
#define X86_FEATURE_BRS			(13*32+31) /* Branch Sampling available */

/* Thermal and Power Management Leaf, CPUID level 0x00000006 (EAX), word 14 */
#define X86_FEATURE_DTHERM		(14*32+ 0) /* Digital Thermal Sensor */
#define X86_FEATURE_IDA			(14*32+ 1) /* Intel Dynamic Acceleration */
#define X86_FEATURE_ARAT		(14*32+ 2) /* Always Running APIC Timer */
#define X86_FEATURE_PLN			(14*32+ 4) /* Intel Power Limit Notification */
#define X86_FEATURE_PTS			(14*32+ 6) /* Intel Package Thermal Status */
#define X86_FEATURE_HWP			(14*32+ 7) /* Intel Hardware P-states */
#define X86_FEATURE_HWP_NOTIFY		(14*32+ 8) /* HWP Notification */
#define X86_FEATURE_HWP_ACT_WINDOW	(14*32+ 9) /* HWP Activity Window */
#define X86_FEATURE_HWP_EPP		(14*32+10) /* HWP Energy Perf. Preference */
#define X86_FEATURE_HWP_PKG_REQ		(14*32+11) /* HWP Package Level Request */
#define X86_FEATURE_HFI			(14*32+19) /* Hardware Feedback Interface */

/* AMD SVM Feature Identification, CPUID level 0x8000000a (EDX), word 15 */
#define X86_FEATURE_NPT			(15*32+ 0) /* Nested Page Table support */
#define X86_FEATURE_LBRV		(15*32+ 1) /* LBR Virtualization support */
#define X86_FEATURE_SVML		(15*32+ 2) /* "svm_lock" SVM locking MSR */
#define X86_FEATURE_NRIPS		(15*32+ 3) /* "nrip_save" SVM next_rip save */
#define X86_FEATURE_TSCRATEMSR		(15*32+ 4) /* "tsc_scale" TSC scaling support */
#define X86_FEATURE_VMCBCLEAN		(15*32+ 5) /* "vmcb_clean" VMCB clean bits support */
#define X86_FEATURE_FLUSHBYASID		(15*32+ 6) /* flush-by-ASID support */
#define X86_FEATURE_DECODEASSISTS	(15*32+ 7) /* Decode Assists support */
#define X86_FEATURE_PAUSEFILTER		(15*32+10) /* filtered pause intercept */
#define X86_FEATURE_PFTHRESHOLD		(15*32+12) /* pause filter threshold */
#define X86_FEATURE_AVIC		(15*32+13) /* Virtual Interrupt Controller */
#define X86_FEATURE_V_VMSAVE_VMLOAD	(15*32+15) /* Virtual VMSAVE VMLOAD */
#define X86_FEATURE_VGIF		(15*32+16) /* Virtual GIF */
#define X86_FEATURE_X2AVIC		(15*32+18) /* Virtual x2apic */
#define X86_FEATURE_V_SPEC_CTRL		(15*32+20) /* Virtual SPEC_CTRL */
#define X86_FEATURE_VNMI		(15*32+25) /* Virtual NMI */
#define X86_FEATURE_SVME_ADDR_CHK	(15*32+28) /* "" SVME addr check */

/* Intel-defined CPU features, CPUID level 0x00000007:0 (ECX), word 16 */
#define X86_FEATURE_AVX512VBMI		(16*32+ 1) /* AVX512 Vector Bit Manipulation instructions*/
#define X86_FEATURE_UMIP		(16*32+ 2) /* User Mode Instruction Protection */
#define X86_FEATURE_PKU			(16*32+ 3) /* Protection Keys for Userspace */
#define X86_FEATURE_OSPKE		(16*32+ 4) /* OS Protection Keys Enable */
#define X86_FEATURE_WAITPKG		(16*32+ 5) /* UMONITOR/UMWAIT/TPAUSE Instructions */
#define X86_FEATURE_AVX512_VBMI2	(16*32+ 6) /* Additional AVX512 Vector Bit Manipulation Instructions */
#define X86_FEATURE_SHSTK		(16*32+ 7) /* "" Shadow stack */
#define X86_FEATURE_GFNI		(16*32+ 8) /* Galois Field New Instructions */
#define X86_FEATURE_VAES		(16*32+ 9) /* Vector AES */
#define X86_FEATURE_VPCLMULQDQ		(16*32+10) /* Carry-Less Multiplication Double Quadword */
#define X86_FEATURE_AVX512_VNNI		(16*32+11) /* Vector Neural Network Instructions */
#define X86_FEATURE_AVX512_BITALG	(16*32+12) /* Support for VPOPCNT[B,W] and VPSHUF-BITQMB instructions */
#define X86_FEATURE_TME			(16*32+13) /* Intel Total Memory Encryption */
#define X86_FEATURE_AVX512_VPOPCNTDQ	(16*32+14) /* POPCNT for vectors of DW/QW */
#define X86_FEATURE_LA57		(16*32+16) /* 5-level page tables */
#define X86_FEATURE_RDPID		(16*32+22) /* RDPID instruction */
#define X86_FEATURE_BUS_LOCK_DETECT	(16*32+24) /* Bus Lock detect */
#define X86_FEATURE_CLDEMOTE		(16*32+25) /* CLDEMOTE instruction */
#define X86_FEATURE_MOVDIRI		(16*32+27) /* MOVDIRI instruction */
#define X86_FEATURE_MOVDIR64B		(16*32+28) /* MOVDIR64B instruction */
#define X86_FEATURE_ENQCMD		(16*32+29) /* ENQCMD and ENQCMDS instructions */
#define X86_FEATURE_SGX_LC		(16*32+30) /* Software Guard Extensions Launch Control */

/* AMD-defined CPU features, CPUID level 0x80000007 (EBX), word 17 */
#define X86_FEATURE_OVERFLOW_RECOV	(17*32+ 0) /* MCA overflow recovery support */
#define X86_FEATURE_SUCCOR		(17*32+ 1) /* Uncorrectable error containment and recovery */
#define X86_FEATURE_SMCA		(17*32+ 3) /* Scalable MCA */

/* Intel-defined CPU features, CPUID level 0x00000007:0 (EDX), word 18 */
#define X86_FEATURE_AVX512_4VNNIW	(18*32+ 2) /* AVX-512 Neural Network Instructions */
#define X86_FEATURE_AVX512_4FMAPS	(18*32+ 3) /* AVX-512 Multiply Accumulation Single precision */
#define X86_FEATURE_FSRM		(18*32+ 4) /* Fast Short Rep Mov */
#define X86_FEATURE_AVX512_VP2INTERSECT (18*32+ 8) /* AVX-512 Intersect for D/Q */
#define X86_FEATURE_SRBDS_CTRL		(18*32+ 9) /* "" SRBDS mitigation MSR available */
#define X86_FEATURE_MD_CLEAR		(18*32+10) /* VERW clears CPU buffers */
#define X86_FEATURE_RTM_ALWAYS_ABORT	(18*32+11) /* "" RTM transaction always aborts */
#define X86_FEATURE_TSX_FORCE_ABORT	(18*32+13) /* "" TSX_FORCE_ABORT */
#define X86_FEATURE_SERIALIZE		(18*32+14) /* SERIALIZE instruction */
#define X86_FEATURE_HYBRID_CPU		(18*32+15) /* "" This part has CPUs of more than one type */
#define X86_FEATURE_TSXLDTRK		(18*32+16) /* TSX Suspend Load Address Tracking */
#define X86_FEATURE_PCONFIG		(18*32+18) /* Intel PCONFIG */
#define X86_FEATURE_ARCH_LBR		(18*32+19) /* Intel ARCH LBR */
#define X86_FEATURE_IBT			(18*32+20) /* Indirect Branch Tracking */
#define X86_FEATURE_AMX_BF16		(18*32+22) /* AMX bf16 Support */
#define X86_FEATURE_AVX512_FP16		(18*32+23) /* AVX512 FP16 */
#define X86_FEATURE_AMX_TILE		(18*32+24) /* AMX tile Support */
#define X86_FEATURE_AMX_INT8		(18*32+25) /* AMX int8 Support */
#define X86_FEATURE_SPEC_CTRL		(18*32+26) /* "" Speculation Control (IBRS + IBPB) */
#define X86_FEATURE_INTEL_STIBP		(18*32+27) /* "" Single Thread Indirect Branch Predictors */
#define X86_FEATURE_FLUSH_L1D		(18*32+28) /* Flush L1D cache */
#define X86_FEATURE_ARCH_CAPABILITIES	(18*32+29) /* IA32_ARCH_CAPABILITIES MSR (Intel) */
#define X86_FEATURE_CORE_CAPABILITIES	(18*32+30) /* "" IA32_CORE_CAPABILITIES MSR */
#define X86_FEATURE_SPEC_CTRL_SSBD	(18*32+31) /* "" Speculative Store Bypass Disable */

/* AMD-defined memory encryption features, CPUID level 0x8000001f (EAX), word 19 */
#define X86_FEATURE_SME			(19*32+ 0) /* AMD Secure Memory Encryption */
#define X86_FEATURE_SEV			(19*32+ 1) /* AMD Secure Encrypted Virtualization */
#define X86_FEATURE_VM_PAGE_FLUSH	(19*32+ 2) /* "" VM Page Flush MSR is supported */
#define X86_FEATURE_SEV_ES		(19*32+ 3) /* AMD Secure Encrypted Virtualization - Encrypted State */
#define X86_FEATURE_SEV_SNP		(19*32+ 4) /* AMD Secure Encrypted Virtualization - Secure Nested Paging */
#define X86_FEATURE_V_TSC_AUX		(19*32+ 9) /* "" Virtual TSC_AUX */
#define X86_FEATURE_SME_COHERENT	(19*32+10) /* "" AMD hardware-enforced cache coherency */
#define X86_FEATURE_DEBUG_SWAP		(19*32+14) /* AMD SEV-ES full debug state swap support */

/* AMD-defined Extended Feature 2 EAX, CPUID level 0x80000021 (EAX), word 20 */
#define X86_FEATURE_NO_NESTED_DATA_BP	(20*32+ 0) /* "" No Nested Data Breakpoints */
#define X86_FEATURE_WRMSR_XX_BASE_NS	(20*32+ 1) /* "" WRMSR to {FS,GS,KERNEL_GS}_BASE is non-serializing */
#define X86_FEATURE_LFENCE_RDTSC	(20*32+ 2) /* "" LFENCE always serializing / synchronizes RDTSC */
#define X86_FEATURE_NULL_SEL_CLR_BASE	(20*32+ 6) /* "" Null Selector Clears Base */
#define X86_FEATURE_AUTOIBRS		(20*32+ 8) /* "" Automatic IBRS */
#define X86_FEATURE_NO_SMM_CTL_MSR	(20*32+ 9) /* "" SMM_CTL MSR is not present */

#define X86_FEATURE_SBPB		(20*32+27) /* "" Selective Branch Prediction Barrier */
#define X86_FEATURE_IBPB_BRTYPE		(20*32+28) /* "" MSR_PRED_CMD[IBPB] flushes all branch type predictions */
#define X86_FEATURE_SRSO_NO		(20*32+29) /* "" CPU is not affected by SRSO */

/*
 * Extended auxiliary flags: Linux defined - for features scattered in various
<<<<<<< HEAD
 * CPUID levels like 0x80000022, etc.
=======
 * CPUID levels like 0x80000022, etc and Linux defined features.
>>>>>>> 0c383648
 *
 * Reuse free bits when adding new feature flags!
 */
#define X86_FEATURE_AMD_LBR_PMC_FREEZE	(21*32+ 0) /* AMD LBR and PMC Freeze */
<<<<<<< HEAD
=======
#define X86_FEATURE_CLEAR_BHB_LOOP	(21*32+ 1) /* "" Clear branch history at syscall entry using SW loop */
#define X86_FEATURE_BHI_CTRL		(21*32+ 2) /* "" BHI_DIS_S HW control available */
#define X86_FEATURE_CLEAR_BHB_HW	(21*32+ 3) /* "" BHI_DIS_S HW control enabled */
#define X86_FEATURE_CLEAR_BHB_LOOP_ON_VMEXIT (21*32+ 4) /* "" Clear branch history at vmexit using SW loop */
>>>>>>> 0c383648

/*
 * BUG word(s)
 */
#define X86_BUG(x)			(NCAPINTS*32 + (x))

#define X86_BUG_F00F			X86_BUG(0) /* Intel F00F */
#define X86_BUG_FDIV			X86_BUG(1) /* FPU FDIV */
#define X86_BUG_COMA			X86_BUG(2) /* Cyrix 6x86 coma */
#define X86_BUG_AMD_TLB_MMATCH		X86_BUG(3) /* "tlb_mmatch" AMD Erratum 383 */
#define X86_BUG_AMD_APIC_C1E		X86_BUG(4) /* "apic_c1e" AMD Erratum 400 */
#define X86_BUG_11AP			X86_BUG(5) /* Bad local APIC aka 11AP */
#define X86_BUG_FXSAVE_LEAK		X86_BUG(6) /* FXSAVE leaks FOP/FIP/FOP */
#define X86_BUG_CLFLUSH_MONITOR		X86_BUG(7) /* AAI65, CLFLUSH required before MONITOR */
#define X86_BUG_SYSRET_SS_ATTRS		X86_BUG(8) /* SYSRET doesn't fix up SS attrs */
#ifdef CONFIG_X86_32
/*
 * 64-bit kernels don't use X86_BUG_ESPFIX.  Make the define conditional
 * to avoid confusion.
 */
#define X86_BUG_ESPFIX			X86_BUG(9) /* "" IRET to 16-bit SS corrupts ESP/RSP high bits */
#endif
#define X86_BUG_NULL_SEG		X86_BUG(10) /* Nulling a selector preserves the base */
#define X86_BUG_SWAPGS_FENCE		X86_BUG(11) /* SWAPGS without input dep on GS */
#define X86_BUG_MONITOR			X86_BUG(12) /* IPI required to wake up remote CPU */
#define X86_BUG_AMD_E400		X86_BUG(13) /* CPU is among the affected by Erratum 400 */
#define X86_BUG_CPU_MELTDOWN		X86_BUG(14) /* CPU is affected by meltdown attack and needs kernel page table isolation */
#define X86_BUG_SPECTRE_V1		X86_BUG(15) /* CPU is affected by Spectre variant 1 attack with conditional branches */
#define X86_BUG_SPECTRE_V2		X86_BUG(16) /* CPU is affected by Spectre variant 2 attack with indirect branches */
#define X86_BUG_SPEC_STORE_BYPASS	X86_BUG(17) /* CPU is affected by speculative store bypass attack */
#define X86_BUG_L1TF			X86_BUG(18) /* CPU is affected by L1 Terminal Fault */
#define X86_BUG_MDS			X86_BUG(19) /* CPU is affected by Microarchitectural data sampling */
#define X86_BUG_MSBDS_ONLY		X86_BUG(20) /* CPU is only affected by the  MSDBS variant of BUG_MDS */
#define X86_BUG_SWAPGS			X86_BUG(21) /* CPU is affected by speculation through SWAPGS */
#define X86_BUG_TAA			X86_BUG(22) /* CPU is affected by TSX Async Abort(TAA) */
#define X86_BUG_ITLB_MULTIHIT		X86_BUG(23) /* CPU may incur MCE during certain page attribute changes */
#define X86_BUG_SRBDS			X86_BUG(24) /* CPU may leak RNG bits if not mitigated */
#define X86_BUG_MMIO_STALE_DATA		X86_BUG(25) /* CPU is affected by Processor MMIO Stale Data vulnerabilities */
#define X86_BUG_MMIO_UNKNOWN		X86_BUG(26) /* CPU is too old and its MMIO Stale Data status is unknown */
#define X86_BUG_RETBLEED		X86_BUG(27) /* CPU is affected by RETBleed */
#define X86_BUG_EIBRS_PBRSB		X86_BUG(28) /* EIBRS is vulnerable to Post Barrier RSB Predictions */
#define X86_BUG_SMT_RSB			X86_BUG(29) /* CPU is vulnerable to Cross-Thread Return Address Predictions */
#define X86_BUG_GDS			X86_BUG(30) /* CPU is affected by Gather Data Sampling */
#define X86_BUG_TDX_PW_MCE		X86_BUG(31) /* CPU may incur #MC if non-TD software does partial write to TDX private memory */

/* BUG word 2 */
#define X86_BUG_SRSO			X86_BUG(1*32 + 0) /* AMD SRSO bug */
#define X86_BUG_DIV0			X86_BUG(1*32 + 1) /* AMD DIV0 speculation bug */
#define X86_BUG_RFDS			X86_BUG(1*32 + 2) /* CPU is vulnerable to Register File Data Sampling */
<<<<<<< HEAD
=======
#define X86_BUG_BHI			X86_BUG(1*32 + 3) /* CPU is affected by Branch History Injection */
>>>>>>> 0c383648
#endif /* _ASM_X86_CPUFEATURES_H */<|MERGE_RESOLUTION|>--- conflicted
+++ resolved
@@ -461,22 +461,15 @@
 
 /*
  * Extended auxiliary flags: Linux defined - for features scattered in various
-<<<<<<< HEAD
- * CPUID levels like 0x80000022, etc.
-=======
  * CPUID levels like 0x80000022, etc and Linux defined features.
->>>>>>> 0c383648
  *
  * Reuse free bits when adding new feature flags!
  */
 #define X86_FEATURE_AMD_LBR_PMC_FREEZE	(21*32+ 0) /* AMD LBR and PMC Freeze */
-<<<<<<< HEAD
-=======
 #define X86_FEATURE_CLEAR_BHB_LOOP	(21*32+ 1) /* "" Clear branch history at syscall entry using SW loop */
 #define X86_FEATURE_BHI_CTRL		(21*32+ 2) /* "" BHI_DIS_S HW control available */
 #define X86_FEATURE_CLEAR_BHB_HW	(21*32+ 3) /* "" BHI_DIS_S HW control enabled */
 #define X86_FEATURE_CLEAR_BHB_LOOP_ON_VMEXIT (21*32+ 4) /* "" Clear branch history at vmexit using SW loop */
->>>>>>> 0c383648
 
 /*
  * BUG word(s)
@@ -526,8 +519,5 @@
 #define X86_BUG_SRSO			X86_BUG(1*32 + 0) /* AMD SRSO bug */
 #define X86_BUG_DIV0			X86_BUG(1*32 + 1) /* AMD DIV0 speculation bug */
 #define X86_BUG_RFDS			X86_BUG(1*32 + 2) /* CPU is vulnerable to Register File Data Sampling */
-<<<<<<< HEAD
-=======
 #define X86_BUG_BHI			X86_BUG(1*32 + 3) /* CPU is affected by Branch History Injection */
->>>>>>> 0c383648
 #endif /* _ASM_X86_CPUFEATURES_H */