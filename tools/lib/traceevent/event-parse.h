--- conflicted
+++ resolved
@@ -278,11 +278,7 @@
 };
 
 struct tep_event {
-<<<<<<< HEAD
-	struct tep_handle	*pevent;
-=======
 	struct tep_handle	*tep;
->>>>>>> 0ecfebd2
 	char			*name;
 	int			id;
 	int			flags;
@@ -413,15 +409,10 @@
 typedef char *(tep_func_resolver_t)(void *priv,
 				    unsigned long long *addrp, char **modp);
 void tep_set_flag(struct tep_handle *tep, int flag);
-<<<<<<< HEAD
-
-static inline int tep_host_bigendian(void)
-=======
 void tep_clear_flag(struct tep_handle *tep, enum tep_flag flag);
 bool tep_test_flag(struct tep_handle *tep, enum tep_flag flags);
 
 static inline int tep_is_bigendian(void)
->>>>>>> 0ecfebd2
 {
 	unsigned char str[] = { 0x1, 0x2, 0x3, 0x4 };
 	unsigned int val;
@@ -441,34 +432,16 @@
 
 int tep_set_function_resolver(struct tep_handle *tep,
 			      tep_func_resolver_t *func, void *priv);
-<<<<<<< HEAD
-void tep_reset_function_resolver(struct tep_handle *pevent);
-int tep_register_comm(struct tep_handle *pevent, const char *comm, int pid);
-int tep_override_comm(struct tep_handle *pevent, const char *comm, int pid);
-int tep_register_trace_clock(struct tep_handle *pevent, const char *trace_clock);
-int tep_register_function(struct tep_handle *pevent, char *name,
-=======
 void tep_reset_function_resolver(struct tep_handle *tep);
 int tep_register_comm(struct tep_handle *tep, const char *comm, int pid);
 int tep_override_comm(struct tep_handle *tep, const char *comm, int pid);
 int tep_register_trace_clock(struct tep_handle *tep, const char *trace_clock);
 int tep_register_function(struct tep_handle *tep, char *name,
->>>>>>> 0ecfebd2
 			  unsigned long long addr, char *mod);
 int tep_register_print_string(struct tep_handle *tep, const char *fmt,
 			      unsigned long long addr);
 bool tep_is_pid_registered(struct tep_handle *tep, int pid);
 
-<<<<<<< HEAD
-void tep_print_event_task(struct tep_handle *pevent, struct trace_seq *s,
-			  struct tep_event *event,
-			  struct tep_record *record);
-void tep_print_event_time(struct tep_handle *pevent, struct trace_seq *s,
-			  struct tep_event *event,
-			  struct tep_record *record,
-			  bool use_trace_clock);
-void tep_print_event_data(struct tep_handle *pevent, struct trace_seq *s,
-=======
 void tep_print_event_task(struct tep_handle *tep, struct trace_seq *s,
 			  struct tep_event *event,
 			  struct tep_record *record);
@@ -477,7 +450,6 @@
 			  struct tep_record *record,
 			  bool use_trace_clock);
 void tep_print_event_data(struct tep_handle *tep, struct trace_seq *s,
->>>>>>> 0ecfebd2
 			  struct tep_event *event,
 			  struct tep_record *record);
 void tep_print_event(struct tep_handle *tep, struct trace_seq *s,
@@ -488,11 +460,7 @@
 
 enum tep_errno tep_parse_event(struct tep_handle *tep, const char *buf,
 			       unsigned long size, const char *sys);
-<<<<<<< HEAD
-enum tep_errno tep_parse_format(struct tep_handle *pevent,
-=======
 enum tep_errno tep_parse_format(struct tep_handle *tep,
->>>>>>> 0ecfebd2
 				struct tep_event **eventp,
 				const char *buf,
 				unsigned long size, const char *sys);
@@ -524,11 +492,7 @@
 	TEP_REGISTER_SUCCESS_OVERWRITE,
 };
 
-<<<<<<< HEAD
-int tep_register_event_handler(struct tep_handle *pevent, int id,
-=======
 int tep_register_event_handler(struct tep_handle *tep, int id,
->>>>>>> 0ecfebd2
 			       const char *sys_name, const char *event_name,
 			       tep_event_handler_func func, void *context);
 int tep_unregister_event_handler(struct tep_handle *tep, int id,
@@ -554,26 +518,6 @@
 
 struct tep_event *tep_get_first_event(struct tep_handle *tep);
 int tep_get_events_count(struct tep_handle *tep);
-<<<<<<< HEAD
-struct tep_event *tep_find_event(struct tep_handle *pevent, int id);
-
-struct tep_event *
-tep_find_event_by_name(struct tep_handle *pevent, const char *sys, const char *name);
-struct tep_event *
-tep_find_event_by_record(struct tep_handle *pevent, struct tep_record *record);
-
-void tep_data_lat_fmt(struct tep_handle *pevent,
-		      struct trace_seq *s, struct tep_record *record);
-int tep_data_type(struct tep_handle *pevent, struct tep_record *rec);
-int tep_data_pid(struct tep_handle *pevent, struct tep_record *rec);
-int tep_data_preempt_count(struct tep_handle *pevent, struct tep_record *rec);
-int tep_data_flags(struct tep_handle *pevent, struct tep_record *rec);
-const char *tep_data_comm_from_pid(struct tep_handle *pevent, int pid);
-struct tep_cmdline;
-struct tep_cmdline *tep_data_pid_from_comm(struct tep_handle *pevent, const char *comm,
-					   struct tep_cmdline *next);
-int tep_cmdline_pid(struct tep_handle *pevent, struct tep_cmdline *cmdline);
-=======
 struct tep_event *tep_find_event(struct tep_handle *tep, int id);
 
 struct tep_event *
@@ -592,7 +536,6 @@
 struct tep_cmdline *tep_data_pid_from_comm(struct tep_handle *tep, const char *comm,
 					   struct tep_cmdline *next);
 int tep_cmdline_pid(struct tep_handle *tep, struct tep_cmdline *cmdline);
->>>>>>> 0ecfebd2
 
 void tep_print_field(struct trace_seq *s, void *data,
 		     struct tep_format_field *field);
@@ -600,19 +543,12 @@
 		      int size __maybe_unused, struct tep_event *event);
 void tep_event_info(struct trace_seq *s, struct tep_event *event,
 		    struct tep_record *record);
-<<<<<<< HEAD
-int tep_strerror(struct tep_handle *pevent, enum tep_errno errnum,
-		 char *buf, size_t buflen);
-
-struct tep_event **tep_list_events(struct tep_handle *pevent, enum tep_event_sort_type);
-=======
 int tep_strerror(struct tep_handle *tep, enum tep_errno errnum,
 		 char *buf, size_t buflen);
 
 struct tep_event **tep_list_events(struct tep_handle *tep, enum tep_event_sort_type);
 struct tep_event **tep_list_events_copy(struct tep_handle *tep,
 					enum tep_event_sort_type);
->>>>>>> 0ecfebd2
 struct tep_format_field **tep_event_common_fields(struct tep_event *event);
 struct tep_format_field **tep_event_fields(struct tep_event *event);
 
@@ -620,26 +556,6 @@
         TEP_LITTLE_ENDIAN = 0,
         TEP_BIG_ENDIAN
 };
-<<<<<<< HEAD
-int tep_get_cpus(struct tep_handle *pevent);
-void tep_set_cpus(struct tep_handle *pevent, int cpus);
-int tep_get_long_size(struct tep_handle *pevent);
-void tep_set_long_size(struct tep_handle *pevent, int long_size);
-int tep_get_page_size(struct tep_handle *pevent);
-void tep_set_page_size(struct tep_handle *pevent, int _page_size);
-int tep_file_bigendian(struct tep_handle *pevent);
-void tep_set_file_bigendian(struct tep_handle *pevent, enum tep_endian endian);
-int tep_is_host_bigendian(struct tep_handle *pevent);
-void tep_set_host_bigendian(struct tep_handle *pevent, enum tep_endian endian);
-int tep_is_latency_format(struct tep_handle *pevent);
-void tep_set_latency_format(struct tep_handle *pevent, int lat);
-int tep_get_header_page_size(struct tep_handle *pevent);
-
-struct tep_handle *tep_alloc(void);
-void tep_free(struct tep_handle *pevent);
-void tep_ref(struct tep_handle *pevent);
-void tep_unref(struct tep_handle *pevent);
-=======
 int tep_get_cpus(struct tep_handle *tep);
 void tep_set_cpus(struct tep_handle *tep, int cpus);
 int tep_get_long_size(struct tep_handle *tep);
@@ -662,7 +578,6 @@
 void tep_free(struct tep_handle *tep);
 void tep_ref(struct tep_handle *tep);
 void tep_unref(struct tep_handle *tep);
->>>>>>> 0ecfebd2
 int tep_get_ref(struct tep_handle *tep);
 
 /* access to the internal parser */
