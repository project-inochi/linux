--- conflicted
+++ resolved
@@ -1153,7 +1153,6 @@
 			goto err;
 		}
 		*field = data;
-<<<<<<< HEAD
 	}
 
 	return 0;
@@ -1189,43 +1188,6 @@
 		goto done;
 	}
 
-=======
-	}
-
-	return 0;
-
-err:
-	return -LIBBPF_ERRNO__FORMAT;
-}
-
-static struct btf *btf_parse_elf(const char *path, struct btf *base_btf,
-				 struct btf_ext **btf_ext)
-{
-	struct btf_elf_secs secs = {};
-	struct btf *dist_base_btf = NULL;
-	struct btf *btf = NULL;
-	int err = 0, fd = -1;
-	Elf *elf = NULL;
-
-	if (elf_version(EV_CURRENT) == EV_NONE) {
-		pr_warn("failed to init libelf for %s\n", path);
-		return ERR_PTR(-LIBBPF_ERRNO__LIBELF);
-	}
-
-	fd = open(path, O_RDONLY | O_CLOEXEC);
-	if (fd < 0) {
-		err = -errno;
-		pr_warn("failed to open %s: %s\n", path, strerror(errno));
-		return ERR_PTR(err);
-	}
-
-	elf = elf_begin(fd, ELF_C_READ, NULL);
-	if (!elf) {
-		pr_warn("failed to open %s as ELF file\n", path);
-		goto done;
-	}
-
->>>>>>> 8400291e
 	err = btf_find_elf_sections(elf, path, &secs);
 	if (err)
 		goto done;
@@ -5131,171 +5093,6 @@
 	return btf__parse_split(path, vmlinux_btf);
 }
 
-<<<<<<< HEAD
-int btf_field_iter_init(struct btf_field_iter *it, struct btf_type *t, enum btf_field_iter_kind iter_kind)
-{
-	it->p = NULL;
-	it->m_idx = -1;
-	it->off_idx = 0;
-	it->vlen = 0;
-
-	switch (iter_kind) {
-	case BTF_FIELD_ITER_IDS:
-		switch (btf_kind(t)) {
-		case BTF_KIND_UNKN:
-		case BTF_KIND_INT:
-		case BTF_KIND_FLOAT:
-		case BTF_KIND_ENUM:
-		case BTF_KIND_ENUM64:
-			it->desc = (struct btf_field_desc) {};
-			break;
-		case BTF_KIND_FWD:
-		case BTF_KIND_CONST:
-		case BTF_KIND_VOLATILE:
-		case BTF_KIND_RESTRICT:
-		case BTF_KIND_PTR:
-		case BTF_KIND_TYPEDEF:
-		case BTF_KIND_FUNC:
-		case BTF_KIND_VAR:
-		case BTF_KIND_DECL_TAG:
-		case BTF_KIND_TYPE_TAG:
-			it->desc = (struct btf_field_desc) { 1, {offsetof(struct btf_type, type)} };
-			break;
-		case BTF_KIND_ARRAY:
-			it->desc = (struct btf_field_desc) {
-				2, {sizeof(struct btf_type) + offsetof(struct btf_array, type),
-				    sizeof(struct btf_type) + offsetof(struct btf_array, index_type)}
-			};
-			break;
-		case BTF_KIND_STRUCT:
-		case BTF_KIND_UNION:
-			it->desc = (struct btf_field_desc) {
-				0, {},
-				sizeof(struct btf_member),
-				1, {offsetof(struct btf_member, type)}
-			};
-			break;
-		case BTF_KIND_FUNC_PROTO:
-			it->desc = (struct btf_field_desc) {
-				1, {offsetof(struct btf_type, type)},
-				sizeof(struct btf_param),
-				1, {offsetof(struct btf_param, type)}
-			};
-			break;
-		case BTF_KIND_DATASEC:
-			it->desc = (struct btf_field_desc) {
-				0, {},
-				sizeof(struct btf_var_secinfo),
-				1, {offsetof(struct btf_var_secinfo, type)}
-			};
-			break;
-		default:
-			return -EINVAL;
-		}
-		break;
-	case BTF_FIELD_ITER_STRS:
-		switch (btf_kind(t)) {
-		case BTF_KIND_UNKN:
-			it->desc = (struct btf_field_desc) {};
-			break;
-		case BTF_KIND_INT:
-		case BTF_KIND_FLOAT:
-		case BTF_KIND_FWD:
-		case BTF_KIND_ARRAY:
-		case BTF_KIND_CONST:
-		case BTF_KIND_VOLATILE:
-		case BTF_KIND_RESTRICT:
-		case BTF_KIND_PTR:
-		case BTF_KIND_TYPEDEF:
-		case BTF_KIND_FUNC:
-		case BTF_KIND_VAR:
-		case BTF_KIND_DECL_TAG:
-		case BTF_KIND_TYPE_TAG:
-		case BTF_KIND_DATASEC:
-			it->desc = (struct btf_field_desc) {
-				1, {offsetof(struct btf_type, name_off)}
-			};
-			break;
-		case BTF_KIND_ENUM:
-			it->desc = (struct btf_field_desc) {
-				1, {offsetof(struct btf_type, name_off)},
-				sizeof(struct btf_enum),
-				1, {offsetof(struct btf_enum, name_off)}
-			};
-			break;
-		case BTF_KIND_ENUM64:
-			it->desc = (struct btf_field_desc) {
-				1, {offsetof(struct btf_type, name_off)},
-				sizeof(struct btf_enum64),
-				1, {offsetof(struct btf_enum64, name_off)}
-			};
-			break;
-		case BTF_KIND_STRUCT:
-		case BTF_KIND_UNION:
-			it->desc = (struct btf_field_desc) {
-				1, {offsetof(struct btf_type, name_off)},
-				sizeof(struct btf_member),
-				1, {offsetof(struct btf_member, name_off)}
-			};
-			break;
-		case BTF_KIND_FUNC_PROTO:
-			it->desc = (struct btf_field_desc) {
-				1, {offsetof(struct btf_type, name_off)},
-				sizeof(struct btf_param),
-				1, {offsetof(struct btf_param, name_off)}
-			};
-			break;
-		default:
-			return -EINVAL;
-		}
-		break;
-	default:
-		return -EINVAL;
-	}
-
-	if (it->desc.m_sz)
-		it->vlen = btf_vlen(t);
-
-	it->p = t;
-	return 0;
-}
-
-__u32 *btf_field_iter_next(struct btf_field_iter *it)
-{
-	if (!it->p)
-		return NULL;
-
-	if (it->m_idx < 0) {
-		if (it->off_idx < it->desc.t_off_cnt)
-			return it->p + it->desc.t_offs[it->off_idx++];
-		/* move to per-member iteration */
-		it->m_idx = 0;
-		it->p += sizeof(struct btf_type);
-		it->off_idx = 0;
-	}
-
-	/* if type doesn't have members, stop */
-	if (it->desc.m_sz == 0) {
-		it->p = NULL;
-		return NULL;
-	}
-
-	if (it->off_idx >= it->desc.m_off_cnt) {
-		/* exhausted this member's fields, go to the next member */
-		it->m_idx++;
-		it->p += it->desc.m_sz;
-		it->off_idx = 0;
-	}
-
-	if (it->m_idx < it->vlen)
-		return it->p + it->desc.m_offs[it->off_idx++];
-
-	it->p = NULL;
-	return NULL;
-}
-
-=======
->>>>>>> 8400291e
 int btf_ext_visit_type_ids(struct btf_ext *btf_ext, type_id_visit_fn visit, void *ctx)
 {
 	const struct btf_ext_info *seg;
@@ -5634,11 +5431,7 @@
 	 * BTF available.
 	 */
 	new_split = btf__new_empty_split(new_base);
-<<<<<<< HEAD
-	if (!new_split_btf) {
-=======
 	if (!new_split) {
->>>>>>> 8400291e
 		err = -errno;
 		goto done;
 	}
