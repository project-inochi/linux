--- conflicted
+++ resolved
@@ -537,11 +537,7 @@
 
 config SERIAL_S5PV210
 	tristate "Samsung S5PV210 Serial port support"
-<<<<<<< HEAD
-	depends on SERIAL_SAMSUNG && (CPU_S5PV210 || CPU_S5P6442 || CPU_EXYNOS4210)
-=======
 	depends on SERIAL_SAMSUNG && (CPU_S5PV210 || CPU_EXYNOS4210)
->>>>>>> d762f438
 	select SERIAL_SAMSUNG_UARTS_4 if (CPU_S5PV210 || CPU_EXYNOS4210)
 	default y
 	help
@@ -1589,11 +1585,7 @@
 	  Support for the IFX6x60 modem devices on Intel MID platforms.
 
 config SERIAL_PCH_UART
-<<<<<<< HEAD
-	tristate "Intel EG20T PCH UART/OKI SEMICONDUCTOR ML7213 IOH"
-=======
 	tristate "Intel EG20T PCH / OKI SEMICONDUCTOR IOH(ML7213/ML7223) UART"
->>>>>>> d762f438
 	depends on PCI
 	select SERIAL_CORE
 	help
@@ -1601,19 +1593,12 @@
 	  which is an IOH(Input/Output Hub) for x86 embedded processor.
 	  Enabling PCH_DMA, this PCH UART works as DMA mode.
 
-<<<<<<< HEAD
-	  This driver also can be used for OKI SEMICONDUCTOR ML7213 IOH(Input/
-	  Output Hub) which is for IVI(In-Vehicle Infotainment) use.
-	  ML7213 is companion chip for Intel Atom E6xx series.
-	  ML7213 is completely compatible for Intel EG20T PCH.
-=======
 	  This driver also can be used for OKI SEMICONDUCTOR IOH(Input/
 	  Output Hub), ML7213 and ML7223.
 	  ML7213 IOH is for IVI(In-Vehicle Infotainment) use and ML7223 IOH is
 	  for MP(Media Phone) use.
 	  ML7213/ML7223 is companion chip for Intel Atom E6xx series.
 	  ML7213/ML7223 is completely compatible for Intel EG20T PCH.
->>>>>>> d762f438
 
 config SERIAL_MSM_SMD
 	bool "Enable tty device interface for some SMD ports"
@@ -1637,8 +1622,6 @@
 	help
 	  Enable a MXS AUART port to be the system console.
 
-<<<<<<< HEAD
-=======
 config SERIAL_XILINX_PS_UART
 	tristate "Xilinx PS UART support"
 	select SERIAL_CORE
@@ -1652,5 +1635,4 @@
 	help
 	  Enable a Xilinx PS UART port to be the system console.
 
->>>>>>> d762f438
 endmenu