--- conflicted
+++ resolved
@@ -59,10 +59,6 @@
 
 int  mdev_device_create(struct kobject *kobj,
 			struct device *dev, const guid_t *uuid);
-<<<<<<< HEAD
-int  mdev_device_remove(struct device *dev, bool force_remove);
-=======
 int  mdev_device_remove(struct device *dev);
->>>>>>> 0ecfebd2
 
 #endif /* MDEV_PRIVATE_H */