--- conflicted
+++ resolved
@@ -20,11 +20,7 @@
  * included with this package.                                     *
  *******************************************************************/
 
-<<<<<<< HEAD
-#define LPFC_DRIVER_VERSION "12.2.0.0"
-=======
 #define LPFC_DRIVER_VERSION "12.2.0.2"
->>>>>>> 0ecfebd2
 #define LPFC_DRIVER_NAME		"lpfc"
 
 /* Used for SLI 2/3 */
