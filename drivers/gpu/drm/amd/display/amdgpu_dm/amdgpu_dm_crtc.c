--- conflicted
+++ resolved
@@ -168,24 +168,9 @@
 	if (rc)
 		return rc;
 
-<<<<<<< HEAD
-	if (amdgpu_in_reset(adev)) {
-		irq_source = IRQ_TYPE_VBLANK + acrtc->otg_inst;
-		/* During gpu-reset we disable and then enable vblank irq, so
-		 * don't use amdgpu_irq_get/put() to avoid refcount change.
-		 */
-		if (!dc_interrupt_set(adev->dm.dc, irq_source, enable))
-			rc = -EBUSY;
-	} else {
-		rc = (enable)
-			? amdgpu_irq_get(adev, &adev->crtc_irq, acrtc->crtc_id)
-			: amdgpu_irq_put(adev, &adev->crtc_irq, acrtc->crtc_id);
-	}
-=======
 	rc = (enable)
 		? amdgpu_irq_get(adev, &adev->crtc_irq, acrtc->crtc_id)
 		: amdgpu_irq_put(adev, &adev->crtc_irq, acrtc->crtc_id);
->>>>>>> 3b718dca
 
 	if (rc)
 		return rc;
