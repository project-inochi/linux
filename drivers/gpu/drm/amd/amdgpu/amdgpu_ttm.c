/*
 * Copyright 2009 Jerome Glisse.
 * All Rights Reserved.
 *
 * Permission is hereby granted, free of charge, to any person obtaining a
 * copy of this software and associated documentation files (the
 * "Software"), to deal in the Software without restriction, including
 * without limitation the rights to use, copy, modify, merge, publish,
 * distribute, sub license, and/or sell copies of the Software, and to
 * permit persons to whom the Software is furnished to do so, subject to
 * the following conditions:
 *
 * THE SOFTWARE IS PROVIDED "AS IS", WITHOUT WARRANTY OF ANY KIND, EXPRESS OR
 * IMPLIED, INCLUDING BUT NOT LIMITED TO THE WARRANTIES OF MERCHANTABILITY,
 * FITNESS FOR A PARTICULAR PURPOSE AND NON-INFRINGEMENT. IN NO EVENT SHALL
 * THE COPYRIGHT HOLDERS, AUTHORS AND/OR ITS SUPPLIERS BE LIABLE FOR ANY CLAIM,
 * DAMAGES OR OTHER LIABILITY, WHETHER IN AN ACTION OF CONTRACT, TORT OR
 * OTHERWISE, ARISING FROM, OUT OF OR IN CONNECTION WITH THE SOFTWARE OR THE
 * USE OR OTHER DEALINGS IN THE SOFTWARE.
 *
 * The above copyright notice and this permission notice (including the
 * next paragraph) shall be included in all copies or substantial portions
 * of the Software.
 *
 */
/*
 * Authors:
 *    Jerome Glisse <glisse@freedesktop.org>
 *    Thomas Hellstrom <thomas-at-tungstengraphics-dot-com>
 *    Dave Airlie
 */

#include <linux/dma-mapping.h>
#include <linux/iommu.h>
#include <linux/pagemap.h>
#include <linux/sched/task.h>
#include <linux/sched/mm.h>
#include <linux/seq_file.h>
#include <linux/slab.h>
#include <linux/swap.h>
#include <linux/swiotlb.h>
#include <linux/dma-buf.h>
#include <linux/sizes.h>
#include <linux/module.h>

#include <drm/ttm/ttm_bo_api.h>
#include <drm/ttm/ttm_bo_driver.h>
#include <drm/ttm/ttm_placement.h>
#include <drm/ttm/ttm_range_manager.h>

#include <drm/amdgpu_drm.h>

#include "amdgpu.h"
#include "amdgpu_object.h"
#include "amdgpu_trace.h"
#include "amdgpu_amdkfd.h"
#include "amdgpu_sdma.h"
#include "amdgpu_ras.h"
#include "amdgpu_atomfirmware.h"
#include "amdgpu_res_cursor.h"
#include "bif/bif_4_1_d.h"

MODULE_IMPORT_NS(DMA_BUF);

#define AMDGPU_TTM_VRAM_MAX_DW_READ	(size_t)128

static int amdgpu_ttm_backend_bind(struct ttm_device *bdev,
				   struct ttm_tt *ttm,
				   struct ttm_resource *bo_mem);
static void amdgpu_ttm_backend_unbind(struct ttm_device *bdev,
				      struct ttm_tt *ttm);

static int amdgpu_ttm_init_on_chip(struct amdgpu_device *adev,
				    unsigned int type,
				    uint64_t size_in_page)
{
	return ttm_range_man_init(&adev->mman.bdev, type,
				  false, size_in_page);
}

/**
 * amdgpu_evict_flags - Compute placement flags
 *
 * @bo: The buffer object to evict
 * @placement: Possible destination(s) for evicted BO
 *
 * Fill in placement data when ttm_bo_evict() is called
 */
static void amdgpu_evict_flags(struct ttm_buffer_object *bo,
				struct ttm_placement *placement)
{
	struct amdgpu_device *adev = amdgpu_ttm_adev(bo->bdev);
	struct amdgpu_bo *abo;
	static const struct ttm_place placements = {
		.fpfn = 0,
		.lpfn = 0,
		.mem_type = TTM_PL_SYSTEM,
		.flags = 0
	};

	/* Don't handle scatter gather BOs */
	if (bo->type == ttm_bo_type_sg) {
		placement->num_placement = 0;
		placement->num_busy_placement = 0;
		return;
	}

	/* Object isn't an AMDGPU object so ignore */
	if (!amdgpu_bo_is_amdgpu_bo(bo)) {
		placement->placement = &placements;
		placement->busy_placement = &placements;
		placement->num_placement = 1;
		placement->num_busy_placement = 1;
		return;
	}

	abo = ttm_to_amdgpu_bo(bo);
	if (abo->flags & AMDGPU_AMDKFD_CREATE_SVM_BO) {
		struct dma_fence *fence;
		struct dma_resv *resv = &bo->base._resv;

		rcu_read_lock();
		fence = rcu_dereference(resv->fence_excl);
		if (fence && !fence->ops->signaled)
			dma_fence_enable_sw_signaling(fence);

		placement->num_placement = 0;
		placement->num_busy_placement = 0;
		rcu_read_unlock();
		return;
	}

	switch (bo->resource->mem_type) {
	case AMDGPU_PL_GDS:
	case AMDGPU_PL_GWS:
	case AMDGPU_PL_OA:
		placement->num_placement = 0;
		placement->num_busy_placement = 0;
		return;

	case TTM_PL_VRAM:
		if (!adev->mman.buffer_funcs_enabled) {
			/* Move to system memory */
			amdgpu_bo_placement_from_domain(abo, AMDGPU_GEM_DOMAIN_CPU);
		} else if (!amdgpu_gmc_vram_full_visible(&adev->gmc) &&
			   !(abo->flags & AMDGPU_GEM_CREATE_CPU_ACCESS_REQUIRED) &&
			   amdgpu_bo_in_cpu_visible_vram(abo)) {

			/* Try evicting to the CPU inaccessible part of VRAM
			 * first, but only set GTT as busy placement, so this
			 * BO will be evicted to GTT rather than causing other
			 * BOs to be evicted from VRAM
			 */
			amdgpu_bo_placement_from_domain(abo, AMDGPU_GEM_DOMAIN_VRAM |
							AMDGPU_GEM_DOMAIN_GTT |
							AMDGPU_GEM_DOMAIN_CPU);
			abo->placements[0].fpfn = adev->gmc.visible_vram_size >> PAGE_SHIFT;
			abo->placements[0].lpfn = 0;
			abo->placement.busy_placement = &abo->placements[1];
			abo->placement.num_busy_placement = 1;
		} else {
			/* Move to GTT memory */
			amdgpu_bo_placement_from_domain(abo, AMDGPU_GEM_DOMAIN_GTT |
							AMDGPU_GEM_DOMAIN_CPU);
		}
		break;
	case TTM_PL_TT:
	case AMDGPU_PL_PREEMPT:
	default:
		amdgpu_bo_placement_from_domain(abo, AMDGPU_GEM_DOMAIN_CPU);
		break;
	}
	*placement = abo->placement;
}

/**
 * amdgpu_ttm_map_buffer - Map memory into the GART windows
 * @bo: buffer object to map
 * @mem: memory object to map
 * @mm_cur: range to map
 * @num_pages: number of pages to map
 * @window: which GART window to use
 * @ring: DMA ring to use for the copy
 * @tmz: if we should setup a TMZ enabled mapping
 * @addr: resulting address inside the MC address space
 *
 * Setup one of the GART windows to access a specific piece of memory or return
 * the physical address for local memory.
 */
static int amdgpu_ttm_map_buffer(struct ttm_buffer_object *bo,
				 struct ttm_resource *mem,
				 struct amdgpu_res_cursor *mm_cur,
				 unsigned num_pages, unsigned window,
				 struct amdgpu_ring *ring, bool tmz,
				 uint64_t *addr)
{
	struct amdgpu_device *adev = ring->adev;
	struct amdgpu_job *job;
	unsigned num_dw, num_bytes;
	struct dma_fence *fence;
	uint64_t src_addr, dst_addr;
	void *cpu_addr;
	uint64_t flags;
	unsigned int i;
	int r;

	BUG_ON(adev->mman.buffer_funcs->copy_max_bytes <
	       AMDGPU_GTT_MAX_TRANSFER_SIZE * 8);
	BUG_ON(mem->mem_type == AMDGPU_PL_PREEMPT);

	/* Map only what can't be accessed directly */
	if (!tmz && mem->start != AMDGPU_BO_INVALID_OFFSET) {
		*addr = amdgpu_ttm_domain_start(adev, mem->mem_type) +
			mm_cur->start;
		return 0;
	}

	*addr = adev->gmc.gart_start;
	*addr += (u64)window * AMDGPU_GTT_MAX_TRANSFER_SIZE *
		AMDGPU_GPU_PAGE_SIZE;
	*addr += mm_cur->start & ~PAGE_MASK;

	num_dw = ALIGN(adev->mman.buffer_funcs->copy_num_dw, 8);
	num_bytes = num_pages * 8 * AMDGPU_GPU_PAGES_IN_CPU_PAGE;

	r = amdgpu_job_alloc_with_ib(adev, num_dw * 4 + num_bytes,
				     AMDGPU_IB_POOL_DELAYED, &job);
	if (r)
		return r;

	src_addr = num_dw * 4;
	src_addr += job->ibs[0].gpu_addr;

	dst_addr = amdgpu_bo_gpu_offset(adev->gart.bo);
	dst_addr += window * AMDGPU_GTT_MAX_TRANSFER_SIZE * 8;
	amdgpu_emit_copy_buffer(adev, &job->ibs[0], src_addr,
				dst_addr, num_bytes, false);

	amdgpu_ring_pad_ib(ring, &job->ibs[0]);
	WARN_ON(job->ibs[0].length_dw > num_dw);

	flags = amdgpu_ttm_tt_pte_flags(adev, bo->ttm, mem);
	if (tmz)
		flags |= AMDGPU_PTE_TMZ;

	cpu_addr = &job->ibs[0].ptr[num_dw];

	if (mem->mem_type == TTM_PL_TT) {
		dma_addr_t *dma_addr;

		dma_addr = &bo->ttm->dma_address[mm_cur->start >> PAGE_SHIFT];
		r = amdgpu_gart_map(adev, 0, num_pages, dma_addr, flags,
				    cpu_addr);
		if (r)
			goto error_free;
	} else {
		dma_addr_t dma_address;

		dma_address = mm_cur->start;
		dma_address += adev->vm_manager.vram_base_offset;

		for (i = 0; i < num_pages; ++i) {
			r = amdgpu_gart_map(adev, i << PAGE_SHIFT, 1,
					    &dma_address, flags, cpu_addr);
			if (r)
				goto error_free;

			dma_address += PAGE_SIZE;
		}
	}

	r = amdgpu_job_submit(job, &adev->mman.entity,
			      AMDGPU_FENCE_OWNER_UNDEFINED, &fence);
	if (r)
		goto error_free;

	dma_fence_put(fence);

	return r;

error_free:
	amdgpu_job_free(job);
	return r;
}

/**
 * amdgpu_ttm_copy_mem_to_mem - Helper function for copy
 * @adev: amdgpu device
 * @src: buffer/address where to read from
 * @dst: buffer/address where to write to
 * @size: number of bytes to copy
 * @tmz: if a secure copy should be used
 * @resv: resv object to sync to
 * @f: Returns the last fence if multiple jobs are submitted.
 *
 * The function copies @size bytes from {src->mem + src->offset} to
 * {dst->mem + dst->offset}. src->bo and dst->bo could be same BO for a
 * move and different for a BO to BO copy.
 *
 */
int amdgpu_ttm_copy_mem_to_mem(struct amdgpu_device *adev,
			       const struct amdgpu_copy_mem *src,
			       const struct amdgpu_copy_mem *dst,
			       uint64_t size, bool tmz,
			       struct dma_resv *resv,
			       struct dma_fence **f)
{
	const uint32_t GTT_MAX_BYTES = (AMDGPU_GTT_MAX_TRANSFER_SIZE *
					AMDGPU_GPU_PAGE_SIZE);

	struct amdgpu_ring *ring = adev->mman.buffer_funcs_ring;
	struct amdgpu_res_cursor src_mm, dst_mm;
	struct dma_fence *fence = NULL;
	int r = 0;

	if (!adev->mman.buffer_funcs_enabled) {
		DRM_ERROR("Trying to move memory with ring turned off.\n");
		return -EINVAL;
	}

	amdgpu_res_first(src->mem, src->offset, size, &src_mm);
	amdgpu_res_first(dst->mem, dst->offset, size, &dst_mm);

	mutex_lock(&adev->mman.gtt_window_lock);
	while (src_mm.remaining) {
		uint32_t src_page_offset = src_mm.start & ~PAGE_MASK;
		uint32_t dst_page_offset = dst_mm.start & ~PAGE_MASK;
		struct dma_fence *next;
		uint32_t cur_size;
		uint64_t from, to;

		/* Copy size cannot exceed GTT_MAX_BYTES. So if src or dst
		 * begins at an offset, then adjust the size accordingly
		 */
		cur_size = max(src_page_offset, dst_page_offset);
		cur_size = min(min3(src_mm.size, dst_mm.size, size),
			       (uint64_t)(GTT_MAX_BYTES - cur_size));

		/* Map src to window 0 and dst to window 1. */
		r = amdgpu_ttm_map_buffer(src->bo, src->mem, &src_mm,
					  PFN_UP(cur_size + src_page_offset),
					  0, ring, tmz, &from);
		if (r)
			goto error;

		r = amdgpu_ttm_map_buffer(dst->bo, dst->mem, &dst_mm,
					  PFN_UP(cur_size + dst_page_offset),
					  1, ring, tmz, &to);
		if (r)
			goto error;

		r = amdgpu_copy_buffer(ring, from, to, cur_size,
				       resv, &next, false, true, tmz);
		if (r)
			goto error;

		dma_fence_put(fence);
		fence = next;

		amdgpu_res_next(&src_mm, cur_size);
		amdgpu_res_next(&dst_mm, cur_size);
	}
error:
	mutex_unlock(&adev->mman.gtt_window_lock);
	if (f)
		*f = dma_fence_get(fence);
	dma_fence_put(fence);
	return r;
}

/*
 * amdgpu_move_blit - Copy an entire buffer to another buffer
 *
 * This is a helper called by amdgpu_bo_move() and amdgpu_move_vram_ram() to
 * help move buffers to and from VRAM.
 */
static int amdgpu_move_blit(struct ttm_buffer_object *bo,
			    bool evict,
			    struct ttm_resource *new_mem,
			    struct ttm_resource *old_mem)
{
	struct amdgpu_device *adev = amdgpu_ttm_adev(bo->bdev);
	struct amdgpu_bo *abo = ttm_to_amdgpu_bo(bo);
	struct amdgpu_copy_mem src, dst;
	struct dma_fence *fence = NULL;
	int r;

	src.bo = bo;
	dst.bo = bo;
	src.mem = old_mem;
	dst.mem = new_mem;
	src.offset = 0;
	dst.offset = 0;

	r = amdgpu_ttm_copy_mem_to_mem(adev, &src, &dst,
				       new_mem->num_pages << PAGE_SHIFT,
				       amdgpu_bo_encrypted(abo),
				       bo->base.resv, &fence);
	if (r)
		goto error;

	/* clear the space being freed */
	if (old_mem->mem_type == TTM_PL_VRAM &&
	    (abo->flags & AMDGPU_GEM_CREATE_VRAM_WIPE_ON_RELEASE)) {
		struct dma_fence *wipe_fence = NULL;

		r = amdgpu_fill_buffer(ttm_to_amdgpu_bo(bo), AMDGPU_POISON,
				       NULL, &wipe_fence);
		if (r) {
			goto error;
		} else if (wipe_fence) {
			dma_fence_put(fence);
			fence = wipe_fence;
		}
	}

	/* Always block for VM page tables before committing the new location */
	if (bo->type == ttm_bo_type_kernel)
		r = ttm_bo_move_accel_cleanup(bo, fence, true, false, new_mem);
	else
		r = ttm_bo_move_accel_cleanup(bo, fence, evict, true, new_mem);
	dma_fence_put(fence);
	return r;

error:
	if (fence)
		dma_fence_wait(fence, false);
	dma_fence_put(fence);
	return r;
}

/*
 * amdgpu_mem_visible - Check that memory can be accessed by ttm_bo_move_memcpy
 *
 * Called by amdgpu_bo_move()
 */
static bool amdgpu_mem_visible(struct amdgpu_device *adev,
			       struct ttm_resource *mem)
{
	uint64_t mem_size = (u64)mem->num_pages << PAGE_SHIFT;
	struct amdgpu_res_cursor cursor;

	if (mem->mem_type == TTM_PL_SYSTEM ||
	    mem->mem_type == TTM_PL_TT)
		return true;
	if (mem->mem_type != TTM_PL_VRAM)
		return false;

	amdgpu_res_first(mem, 0, mem_size, &cursor);

	/* ttm_resource_ioremap only supports contiguous memory */
	if (cursor.size != mem_size)
		return false;

	return cursor.start + cursor.size <= adev->gmc.visible_vram_size;
}

/*
 * amdgpu_bo_move - Move a buffer object to a new memory location
 *
 * Called by ttm_bo_handle_move_mem()
 */
static int amdgpu_bo_move(struct ttm_buffer_object *bo, bool evict,
			  struct ttm_operation_ctx *ctx,
			  struct ttm_resource *new_mem,
			  struct ttm_place *hop)
{
	struct amdgpu_device *adev;
	struct amdgpu_bo *abo;
	struct ttm_resource *old_mem = bo->resource;
	int r;

	if (new_mem->mem_type == TTM_PL_TT ||
	    new_mem->mem_type == AMDGPU_PL_PREEMPT) {
		r = amdgpu_ttm_backend_bind(bo->bdev, bo->ttm, new_mem);
		if (r)
			return r;
	}

	/* Can't move a pinned BO */
	abo = ttm_to_amdgpu_bo(bo);
	if (WARN_ON_ONCE(abo->tbo.pin_count > 0))
		return -EINVAL;

	adev = amdgpu_ttm_adev(bo->bdev);

	if (old_mem->mem_type == TTM_PL_SYSTEM && bo->ttm == NULL) {
		ttm_bo_move_null(bo, new_mem);
		goto out;
	}
	if (old_mem->mem_type == TTM_PL_SYSTEM &&
	    (new_mem->mem_type == TTM_PL_TT ||
	     new_mem->mem_type == AMDGPU_PL_PREEMPT)) {
		ttm_bo_move_null(bo, new_mem);
		goto out;
	}
	if ((old_mem->mem_type == TTM_PL_TT ||
	     old_mem->mem_type == AMDGPU_PL_PREEMPT) &&
	    new_mem->mem_type == TTM_PL_SYSTEM) {
		r = ttm_bo_wait_ctx(bo, ctx);
		if (r)
			return r;

		amdgpu_ttm_backend_unbind(bo->bdev, bo->ttm);
		ttm_resource_free(bo, &bo->resource);
		ttm_bo_assign_mem(bo, new_mem);
		goto out;
	}

	if (old_mem->mem_type == AMDGPU_PL_GDS ||
	    old_mem->mem_type == AMDGPU_PL_GWS ||
	    old_mem->mem_type == AMDGPU_PL_OA ||
	    new_mem->mem_type == AMDGPU_PL_GDS ||
	    new_mem->mem_type == AMDGPU_PL_GWS ||
	    new_mem->mem_type == AMDGPU_PL_OA) {
		/* Nothing to save here */
		ttm_bo_move_null(bo, new_mem);
		goto out;
	}

	if (bo->type == ttm_bo_type_device &&
	    new_mem->mem_type == TTM_PL_VRAM &&
	    old_mem->mem_type != TTM_PL_VRAM) {
		/* amdgpu_bo_fault_reserve_notify will re-set this if the CPU
		 * accesses the BO after it's moved.
		 */
		abo->flags &= ~AMDGPU_GEM_CREATE_CPU_ACCESS_REQUIRED;
	}

	if (adev->mman.buffer_funcs_enabled) {
		if (((old_mem->mem_type == TTM_PL_SYSTEM &&
		      new_mem->mem_type == TTM_PL_VRAM) ||
		     (old_mem->mem_type == TTM_PL_VRAM &&
		      new_mem->mem_type == TTM_PL_SYSTEM))) {
			hop->fpfn = 0;
			hop->lpfn = 0;
			hop->mem_type = TTM_PL_TT;
			hop->flags = TTM_PL_FLAG_TEMPORARY;
			return -EMULTIHOP;
		}

		r = amdgpu_move_blit(bo, evict, new_mem, old_mem);
	} else {
		r = -ENODEV;
	}

	if (r) {
		/* Check that all memory is CPU accessible */
		if (!amdgpu_mem_visible(adev, old_mem) ||
		    !amdgpu_mem_visible(adev, new_mem)) {
			pr_err("Move buffer fallback to memcpy unavailable\n");
			return r;
		}

		r = ttm_bo_move_memcpy(bo, ctx, new_mem);
		if (r)
			return r;
	}

out:
	/* update statistics */
	atomic64_add(bo->base.size, &adev->num_bytes_moved);
	amdgpu_bo_move_notify(bo, evict, new_mem);
	return 0;
}

/*
 * amdgpu_ttm_io_mem_reserve - Reserve a block of memory during a fault
 *
 * Called by ttm_mem_io_reserve() ultimately via ttm_bo_vm_fault()
 */
static int amdgpu_ttm_io_mem_reserve(struct ttm_device *bdev,
				     struct ttm_resource *mem)
{
	struct amdgpu_device *adev = amdgpu_ttm_adev(bdev);
	size_t bus_size = (size_t)mem->num_pages << PAGE_SHIFT;

	switch (mem->mem_type) {
	case TTM_PL_SYSTEM:
		/* system memory */
		return 0;
	case TTM_PL_TT:
	case AMDGPU_PL_PREEMPT:
		break;
	case TTM_PL_VRAM:
		mem->bus.offset = mem->start << PAGE_SHIFT;
		/* check if it's visible */
		if ((mem->bus.offset + bus_size) > adev->gmc.visible_vram_size)
			return -EINVAL;

		if (adev->mman.aper_base_kaddr &&
		    mem->placement & TTM_PL_FLAG_CONTIGUOUS)
			mem->bus.addr = (u8 *)adev->mman.aper_base_kaddr +
					mem->bus.offset;

		mem->bus.offset += adev->gmc.aper_base;
		mem->bus.is_iomem = true;
		break;
	default:
		return -EINVAL;
	}
	return 0;
}

static unsigned long amdgpu_ttm_io_mem_pfn(struct ttm_buffer_object *bo,
					   unsigned long page_offset)
{
	struct amdgpu_device *adev = amdgpu_ttm_adev(bo->bdev);
	struct amdgpu_res_cursor cursor;

	amdgpu_res_first(bo->resource, (u64)page_offset << PAGE_SHIFT, 0,
			 &cursor);
	return (adev->gmc.aper_base + cursor.start) >> PAGE_SHIFT;
}

/**
 * amdgpu_ttm_domain_start - Returns GPU start address
 * @adev: amdgpu device object
 * @type: type of the memory
 *
 * Returns:
 * GPU start address of a memory domain
 */

uint64_t amdgpu_ttm_domain_start(struct amdgpu_device *adev, uint32_t type)
{
	switch (type) {
	case TTM_PL_TT:
		return adev->gmc.gart_start;
	case TTM_PL_VRAM:
		return adev->gmc.vram_start;
	}

	return 0;
}

/*
 * TTM backend functions.
 */
struct amdgpu_ttm_tt {
	struct ttm_tt	ttm;
	struct drm_gem_object	*gobj;
	u64			offset;
	uint64_t		userptr;
	struct task_struct	*usertask;
	uint32_t		userflags;
	bool			bound;
#if IS_ENABLED(CONFIG_DRM_AMDGPU_USERPTR)
	struct hmm_range	*range;
#endif
};

#ifdef CONFIG_DRM_AMDGPU_USERPTR
/*
 * amdgpu_ttm_tt_get_user_pages - get device accessible pages that back user
 * memory and start HMM tracking CPU page table update
 *
 * Calling function must call amdgpu_ttm_tt_userptr_range_done() once and only
 * once afterwards to stop HMM tracking
 */
int amdgpu_ttm_tt_get_user_pages(struct amdgpu_bo *bo, struct page **pages)
{
	struct ttm_tt *ttm = bo->tbo.ttm;
	struct amdgpu_ttm_tt *gtt = (void *)ttm;
	unsigned long start = gtt->userptr;
	struct vm_area_struct *vma;
	struct mm_struct *mm;
	bool readonly;
	int r = 0;

	mm = bo->notifier.mm;
	if (unlikely(!mm)) {
		DRM_DEBUG_DRIVER("BO is not registered?\n");
		return -EFAULT;
	}

	/* Another get_user_pages is running at the same time?? */
	if (WARN_ON(gtt->range))
		return -EFAULT;

	if (!mmget_not_zero(mm)) /* Happens during process shutdown */
		return -ESRCH;

	mmap_read_lock(mm);
	vma = vma_lookup(mm, start);
	if (unlikely(!vma)) {
		r = -EFAULT;
		goto out_unlock;
	}
	if (unlikely((gtt->userflags & AMDGPU_GEM_USERPTR_ANONONLY) &&
		vma->vm_file)) {
		r = -EPERM;
		goto out_unlock;
	}

	readonly = amdgpu_ttm_tt_is_readonly(ttm);
	r = amdgpu_hmm_range_get_pages(&bo->notifier, mm, pages, start,
				       ttm->num_pages, &gtt->range, readonly,
				       true, NULL);
out_unlock:
	mmap_read_unlock(mm);
<<<<<<< HEAD
=======
	if (r)
		pr_debug("failed %d to get user pages 0x%lx\n", r, start);

>>>>>>> df0cc57e
	mmput(mm);

	return r;
}

/*
 * amdgpu_ttm_tt_userptr_range_done - stop HMM track the CPU page table change
 * Check if the pages backing this ttm range have been invalidated
 *
 * Returns: true if pages are still valid
 */
bool amdgpu_ttm_tt_get_user_pages_done(struct ttm_tt *ttm)
{
	struct amdgpu_ttm_tt *gtt = (void *)ttm;
	bool r = false;

	if (!gtt || !gtt->userptr)
		return false;

	DRM_DEBUG_DRIVER("user_pages_done 0x%llx pages 0x%x\n",
		gtt->userptr, ttm->num_pages);

	WARN_ONCE(!gtt->range || !gtt->range->hmm_pfns,
		"No user pages to check\n");

	if (gtt->range) {
		/*
		 * FIXME: Must always hold notifier_lock for this, and must
		 * not ignore the return code.
		 */
		r = amdgpu_hmm_range_get_pages_done(gtt->range);
		gtt->range = NULL;
	}

	return !r;
}
#endif

/*
 * amdgpu_ttm_tt_set_user_pages - Copy pages in, putting old pages as necessary.
 *
 * Called by amdgpu_cs_list_validate(). This creates the page list
 * that backs user memory and will ultimately be mapped into the device
 * address space.
 */
void amdgpu_ttm_tt_set_user_pages(struct ttm_tt *ttm, struct page **pages)
{
	unsigned long i;

	for (i = 0; i < ttm->num_pages; ++i)
		ttm->pages[i] = pages ? pages[i] : NULL;
}

/*
 * amdgpu_ttm_tt_pin_userptr - prepare the sg table with the user pages
 *
 * Called by amdgpu_ttm_backend_bind()
 **/
static int amdgpu_ttm_tt_pin_userptr(struct ttm_device *bdev,
				     struct ttm_tt *ttm)
{
	struct amdgpu_device *adev = amdgpu_ttm_adev(bdev);
	struct amdgpu_ttm_tt *gtt = (void *)ttm;
	int write = !(gtt->userflags & AMDGPU_GEM_USERPTR_READONLY);
	enum dma_data_direction direction = write ?
		DMA_BIDIRECTIONAL : DMA_TO_DEVICE;
	int r;

	/* Allocate an SG array and squash pages into it */
	r = sg_alloc_table_from_pages(ttm->sg, ttm->pages, ttm->num_pages, 0,
				      (u64)ttm->num_pages << PAGE_SHIFT,
				      GFP_KERNEL);
	if (r)
		goto release_sg;

	/* Map SG to device */
	r = dma_map_sgtable(adev->dev, ttm->sg, direction, 0);
	if (r)
		goto release_sg;

	/* convert SG to linear array of pages and dma addresses */
	drm_prime_sg_to_dma_addr_array(ttm->sg, gtt->ttm.dma_address,
				       ttm->num_pages);

	return 0;

release_sg:
	kfree(ttm->sg);
	ttm->sg = NULL;
	return r;
}

/*
 * amdgpu_ttm_tt_unpin_userptr - Unpin and unmap userptr pages
 */
static void amdgpu_ttm_tt_unpin_userptr(struct ttm_device *bdev,
					struct ttm_tt *ttm)
{
	struct amdgpu_device *adev = amdgpu_ttm_adev(bdev);
	struct amdgpu_ttm_tt *gtt = (void *)ttm;
	int write = !(gtt->userflags & AMDGPU_GEM_USERPTR_READONLY);
	enum dma_data_direction direction = write ?
		DMA_BIDIRECTIONAL : DMA_TO_DEVICE;

	/* double check that we don't free the table twice */
	if (!ttm->sg || !ttm->sg->sgl)
		return;

	/* unmap the pages mapped to the device */
	dma_unmap_sgtable(adev->dev, ttm->sg, direction, 0);
	sg_free_table(ttm->sg);

#if IS_ENABLED(CONFIG_DRM_AMDGPU_USERPTR)
	if (gtt->range) {
		unsigned long i;

		for (i = 0; i < ttm->num_pages; i++) {
			if (ttm->pages[i] !=
			    hmm_pfn_to_page(gtt->range->hmm_pfns[i]))
				break;
		}

		WARN((i == ttm->num_pages), "Missing get_user_page_done\n");
	}
#endif
}

static int amdgpu_ttm_gart_bind(struct amdgpu_device *adev,
				struct ttm_buffer_object *tbo,
				uint64_t flags)
{
	struct amdgpu_bo *abo = ttm_to_amdgpu_bo(tbo);
	struct ttm_tt *ttm = tbo->ttm;
	struct amdgpu_ttm_tt *gtt = (void *)ttm;
	int r;

	if (amdgpu_bo_encrypted(abo))
		flags |= AMDGPU_PTE_TMZ;

	if (abo->flags & AMDGPU_GEM_CREATE_CP_MQD_GFX9) {
		uint64_t page_idx = 1;

		r = amdgpu_gart_bind(adev, gtt->offset, page_idx,
				gtt->ttm.dma_address, flags);
		if (r)
			goto gart_bind_fail;

		/* The memory type of the first page defaults to UC. Now
		 * modify the memory type to NC from the second page of
		 * the BO onward.
		 */
		flags &= ~AMDGPU_PTE_MTYPE_VG10_MASK;
		flags |= AMDGPU_PTE_MTYPE_VG10(AMDGPU_MTYPE_NC);

		r = amdgpu_gart_bind(adev,
				gtt->offset + (page_idx << PAGE_SHIFT),
				ttm->num_pages - page_idx,
				&(gtt->ttm.dma_address[page_idx]), flags);
	} else {
		r = amdgpu_gart_bind(adev, gtt->offset, ttm->num_pages,
				     gtt->ttm.dma_address, flags);
	}

gart_bind_fail:
	if (r)
		DRM_ERROR("failed to bind %u pages at 0x%08llX\n",
			  ttm->num_pages, gtt->offset);

	return r;
}

/*
 * amdgpu_ttm_backend_bind - Bind GTT memory
 *
 * Called by ttm_tt_bind() on behalf of ttm_bo_handle_move_mem().
 * This handles binding GTT memory to the device address space.
 */
static int amdgpu_ttm_backend_bind(struct ttm_device *bdev,
				   struct ttm_tt *ttm,
				   struct ttm_resource *bo_mem)
{
	struct amdgpu_device *adev = amdgpu_ttm_adev(bdev);
	struct amdgpu_ttm_tt *gtt = (void*)ttm;
	uint64_t flags;
	int r = 0;

	if (!bo_mem)
		return -EINVAL;

	if (gtt->bound)
		return 0;

	if (gtt->userptr) {
		r = amdgpu_ttm_tt_pin_userptr(bdev, ttm);
		if (r) {
			DRM_ERROR("failed to pin userptr\n");
			return r;
		}
<<<<<<< HEAD
	} else if (ttm->page_flags & TTM_PAGE_FLAG_SG) {
=======
	} else if (ttm->page_flags & TTM_TT_FLAG_EXTERNAL) {
>>>>>>> df0cc57e
		if (!ttm->sg) {
			struct dma_buf_attachment *attach;
			struct sg_table *sgt;

			attach = gtt->gobj->import_attach;
			sgt = dma_buf_map_attachment(attach, DMA_BIDIRECTIONAL);
			if (IS_ERR(sgt))
				return PTR_ERR(sgt);

			ttm->sg = sgt;
		}

		drm_prime_sg_to_dma_addr_array(ttm->sg, gtt->ttm.dma_address,
					       ttm->num_pages);
	}

	if (!ttm->num_pages) {
		WARN(1, "nothing to bind %u pages for mreg %p back %p!\n",
		     ttm->num_pages, bo_mem, ttm);
	}

	if (bo_mem->mem_type == AMDGPU_PL_GDS ||
	    bo_mem->mem_type == AMDGPU_PL_GWS ||
	    bo_mem->mem_type == AMDGPU_PL_OA)
		return -EINVAL;

	if (bo_mem->mem_type != TTM_PL_TT ||
	    !amdgpu_gtt_mgr_has_gart_addr(bo_mem)) {
		gtt->offset = AMDGPU_BO_INVALID_OFFSET;
		return 0;
	}

	/* compute PTE flags relevant to this BO memory */
	flags = amdgpu_ttm_tt_pte_flags(adev, ttm, bo_mem);

	/* bind pages into GART page tables */
	gtt->offset = (u64)bo_mem->start << PAGE_SHIFT;
	r = amdgpu_gart_bind(adev, gtt->offset, ttm->num_pages,
		gtt->ttm.dma_address, flags);

	if (r)
		DRM_ERROR("failed to bind %u pages at 0x%08llX\n",
			  ttm->num_pages, gtt->offset);
	gtt->bound = true;
	return r;
}

/*
 * amdgpu_ttm_alloc_gart - Make sure buffer object is accessible either
 * through AGP or GART aperture.
 *
 * If bo is accessible through AGP aperture, then use AGP aperture
 * to access bo; otherwise allocate logical space in GART aperture
 * and map bo to GART aperture.
 */
int amdgpu_ttm_alloc_gart(struct ttm_buffer_object *bo)
{
	struct amdgpu_device *adev = amdgpu_ttm_adev(bo->bdev);
	struct ttm_operation_ctx ctx = { false, false };
	struct amdgpu_ttm_tt *gtt = (void *)bo->ttm;
	struct ttm_placement placement;
	struct ttm_place placements;
	struct ttm_resource *tmp;
	uint64_t addr, flags;
	int r;

	if (bo->resource->start != AMDGPU_BO_INVALID_OFFSET)
		return 0;

	addr = amdgpu_gmc_agp_addr(bo);
	if (addr != AMDGPU_BO_INVALID_OFFSET) {
		bo->resource->start = addr >> PAGE_SHIFT;
		return 0;
	}

	/* allocate GART space */
	placement.num_placement = 1;
	placement.placement = &placements;
	placement.num_busy_placement = 1;
	placement.busy_placement = &placements;
	placements.fpfn = 0;
	placements.lpfn = adev->gmc.gart_size >> PAGE_SHIFT;
	placements.mem_type = TTM_PL_TT;
	placements.flags = bo->resource->placement;

	r = ttm_bo_mem_space(bo, &placement, &tmp, &ctx);
	if (unlikely(r))
		return r;

	/* compute PTE flags for this buffer object */
	flags = amdgpu_ttm_tt_pte_flags(adev, bo->ttm, tmp);

	/* Bind pages */
	gtt->offset = (u64)tmp->start << PAGE_SHIFT;
	r = amdgpu_ttm_gart_bind(adev, bo, flags);
	if (unlikely(r)) {
		ttm_resource_free(bo, &tmp);
		return r;
	}

	amdgpu_gart_invalidate_tlb(adev);
	ttm_resource_free(bo, &bo->resource);
	ttm_bo_assign_mem(bo, tmp);

	return 0;
}

/*
 * amdgpu_ttm_recover_gart - Rebind GTT pages
 *
 * Called by amdgpu_gtt_mgr_recover() from amdgpu_device_reset() to
 * rebind GTT pages during a GPU reset.
 */
int amdgpu_ttm_recover_gart(struct ttm_buffer_object *tbo)
{
	struct amdgpu_device *adev = amdgpu_ttm_adev(tbo->bdev);
	uint64_t flags;
	int r;

	if (!tbo->ttm)
		return 0;

	flags = amdgpu_ttm_tt_pte_flags(adev, tbo->ttm, tbo->resource);
	r = amdgpu_ttm_gart_bind(adev, tbo, flags);

	return r;
}

/*
 * amdgpu_ttm_backend_unbind - Unbind GTT mapped pages
 *
 * Called by ttm_tt_unbind() on behalf of ttm_bo_move_ttm() and
 * ttm_tt_destroy().
 */
static void amdgpu_ttm_backend_unbind(struct ttm_device *bdev,
				      struct ttm_tt *ttm)
{
	struct amdgpu_device *adev = amdgpu_ttm_adev(bdev);
	struct amdgpu_ttm_tt *gtt = (void *)ttm;
	int r;

	/* if the pages have userptr pinning then clear that first */
	if (gtt->userptr) {
		amdgpu_ttm_tt_unpin_userptr(bdev, ttm);
	} else if (ttm->sg && gtt->gobj->import_attach) {
		struct dma_buf_attachment *attach;

		attach = gtt->gobj->import_attach;
		dma_buf_unmap_attachment(attach, ttm->sg, DMA_BIDIRECTIONAL);
		ttm->sg = NULL;
	}

	if (!gtt->bound)
		return;

	if (gtt->offset == AMDGPU_BO_INVALID_OFFSET)
		return;

	/* unbind shouldn't be done for GDS/GWS/OA in ttm_bo_clean_mm */
	r = amdgpu_gart_unbind(adev, gtt->offset, ttm->num_pages);
	if (r)
		DRM_ERROR("failed to unbind %u pages at 0x%08llX\n",
			  gtt->ttm.num_pages, gtt->offset);
	gtt->bound = false;
}

static void amdgpu_ttm_backend_destroy(struct ttm_device *bdev,
				       struct ttm_tt *ttm)
{
	struct amdgpu_ttm_tt *gtt = (void *)ttm;

	if (gtt->usertask)
		put_task_struct(gtt->usertask);

	ttm_tt_fini(&gtt->ttm);
	kfree(gtt);
}

/**
 * amdgpu_ttm_tt_create - Create a ttm_tt object for a given BO
 *
 * @bo: The buffer object to create a GTT ttm_tt object around
 * @page_flags: Page flags to be added to the ttm_tt object
 *
 * Called by ttm_tt_create().
 */
static struct ttm_tt *amdgpu_ttm_tt_create(struct ttm_buffer_object *bo,
					   uint32_t page_flags)
{
	struct amdgpu_bo *abo = ttm_to_amdgpu_bo(bo);
	struct amdgpu_ttm_tt *gtt;
	enum ttm_caching caching;

	gtt = kzalloc(sizeof(struct amdgpu_ttm_tt), GFP_KERNEL);
	if (gtt == NULL) {
		return NULL;
	}
	gtt->gobj = &bo->base;

	if (abo->flags & AMDGPU_GEM_CREATE_CPU_GTT_USWC)
		caching = ttm_write_combined;
	else
		caching = ttm_cached;

	/* allocate space for the uninitialized page entries */
	if (ttm_sg_tt_init(&gtt->ttm, bo, page_flags, caching)) {
		kfree(gtt);
		return NULL;
	}
	return &gtt->ttm;
}

/*
 * amdgpu_ttm_tt_populate - Map GTT pages visible to the device
 *
 * Map the pages of a ttm_tt object to an address space visible
 * to the underlying device.
 */
static int amdgpu_ttm_tt_populate(struct ttm_device *bdev,
				  struct ttm_tt *ttm,
				  struct ttm_operation_ctx *ctx)
{
	struct amdgpu_device *adev = amdgpu_ttm_adev(bdev);
	struct amdgpu_ttm_tt *gtt = (void *)ttm;
	pgoff_t i;
	int ret;

	/* user pages are bound by amdgpu_ttm_tt_pin_userptr() */
	if (gtt->userptr) {
		ttm->sg = kzalloc(sizeof(struct sg_table), GFP_KERNEL);
		if (!ttm->sg)
			return -ENOMEM;
		return 0;
	}

<<<<<<< HEAD
	if (ttm->page_flags & TTM_PAGE_FLAG_SG)
		return 0;
=======
	if (ttm->page_flags & TTM_TT_FLAG_EXTERNAL)
		return 0;

	ret = ttm_pool_alloc(&adev->mman.bdev.pool, ttm, ctx);
	if (ret)
		return ret;

	for (i = 0; i < ttm->num_pages; ++i)
		ttm->pages[i]->mapping = bdev->dev_mapping;
>>>>>>> df0cc57e

	return 0;
}

/*
 * amdgpu_ttm_tt_unpopulate - unmap GTT pages and unpopulate page arrays
 *
 * Unmaps pages of a ttm_tt object from the device address space and
 * unpopulates the page array backing it.
 */
static void amdgpu_ttm_tt_unpopulate(struct ttm_device *bdev,
				     struct ttm_tt *ttm)
{
	struct amdgpu_ttm_tt *gtt = (void *)ttm;
	struct amdgpu_device *adev;
	pgoff_t i;

<<<<<<< HEAD
=======
	amdgpu_ttm_backend_unbind(bdev, ttm);

>>>>>>> df0cc57e
	if (gtt->userptr) {
		amdgpu_ttm_tt_set_user_pages(ttm, NULL);
		kfree(ttm->sg);
		ttm->sg = NULL;
<<<<<<< HEAD
=======
		return;
	}

	if (ttm->page_flags & TTM_TT_FLAG_EXTERNAL)
>>>>>>> df0cc57e
		return;

	for (i = 0; i < ttm->num_pages; ++i)
		ttm->pages[i]->mapping = NULL;

	adev = amdgpu_ttm_adev(bdev);
	return ttm_pool_free(&adev->mman.bdev.pool, ttm);
}

/**
 * amdgpu_ttm_tt_set_userptr - Initialize userptr GTT ttm_tt for the current
 * task
 *
 * @bo: The ttm_buffer_object to bind this userptr to
 * @addr:  The address in the current tasks VM space to use
 * @flags: Requirements of userptr object.
 *
 * Called by amdgpu_gem_userptr_ioctl() to bind userptr pages
 * to current task
 */
int amdgpu_ttm_tt_set_userptr(struct ttm_buffer_object *bo,
			      uint64_t addr, uint32_t flags)
{
	struct amdgpu_ttm_tt *gtt;

	if (!bo->ttm) {
		/* TODO: We want a separate TTM object type for userptrs */
		bo->ttm = amdgpu_ttm_tt_create(bo, 0);
		if (bo->ttm == NULL)
			return -ENOMEM;
	}

<<<<<<< HEAD
	/* Set TTM_PAGE_FLAG_SG before populate but after create. */
	bo->ttm->page_flags |= TTM_PAGE_FLAG_SG;
=======
	/* Set TTM_TT_FLAG_EXTERNAL before populate but after create. */
	bo->ttm->page_flags |= TTM_TT_FLAG_EXTERNAL;
>>>>>>> df0cc57e

	gtt = (void *)bo->ttm;
	gtt->userptr = addr;
	gtt->userflags = flags;

	if (gtt->usertask)
		put_task_struct(gtt->usertask);
	gtt->usertask = current->group_leader;
	get_task_struct(gtt->usertask);

	return 0;
}

/*
 * amdgpu_ttm_tt_get_usermm - Return memory manager for ttm_tt object
 */
struct mm_struct *amdgpu_ttm_tt_get_usermm(struct ttm_tt *ttm)
{
	struct amdgpu_ttm_tt *gtt = (void *)ttm;

	if (gtt == NULL)
		return NULL;

	if (gtt->usertask == NULL)
		return NULL;

	return gtt->usertask->mm;
}

/*
 * amdgpu_ttm_tt_affect_userptr - Determine if a ttm_tt object lays inside an
 * address range for the current task.
 *
 */
bool amdgpu_ttm_tt_affect_userptr(struct ttm_tt *ttm, unsigned long start,
				  unsigned long end, unsigned long *userptr)
{
	struct amdgpu_ttm_tt *gtt = (void *)ttm;
	unsigned long size;

	if (gtt == NULL || !gtt->userptr)
		return false;

	/* Return false if no part of the ttm_tt object lies within
	 * the range
	 */
	size = (unsigned long)gtt->ttm.num_pages * PAGE_SIZE;
	if (gtt->userptr > end || gtt->userptr + size <= start)
		return false;

	if (userptr)
		*userptr = gtt->userptr;
	return true;
}

/*
 * amdgpu_ttm_tt_is_userptr - Have the pages backing by userptr?
 */
bool amdgpu_ttm_tt_is_userptr(struct ttm_tt *ttm)
{
	struct amdgpu_ttm_tt *gtt = (void *)ttm;

	if (gtt == NULL || !gtt->userptr)
		return false;

	return true;
}

/*
 * amdgpu_ttm_tt_is_readonly - Is the ttm_tt object read only?
 */
bool amdgpu_ttm_tt_is_readonly(struct ttm_tt *ttm)
{
	struct amdgpu_ttm_tt *gtt = (void *)ttm;

	if (gtt == NULL)
		return false;

	return !!(gtt->userflags & AMDGPU_GEM_USERPTR_READONLY);
}

/**
 * amdgpu_ttm_tt_pde_flags - Compute PDE flags for ttm_tt object
 *
 * @ttm: The ttm_tt object to compute the flags for
 * @mem: The memory registry backing this ttm_tt object
 *
 * Figure out the flags to use for a VM PDE (Page Directory Entry).
 */
uint64_t amdgpu_ttm_tt_pde_flags(struct ttm_tt *ttm, struct ttm_resource *mem)
{
	uint64_t flags = 0;

	if (mem && mem->mem_type != TTM_PL_SYSTEM)
		flags |= AMDGPU_PTE_VALID;

	if (mem && (mem->mem_type == TTM_PL_TT ||
		    mem->mem_type == AMDGPU_PL_PREEMPT)) {
		flags |= AMDGPU_PTE_SYSTEM;

		if (ttm->caching == ttm_cached)
			flags |= AMDGPU_PTE_SNOOPED;
	}

	if (mem && mem->mem_type == TTM_PL_VRAM &&
			mem->bus.caching == ttm_cached)
		flags |= AMDGPU_PTE_SNOOPED;

	return flags;
}

/**
 * amdgpu_ttm_tt_pte_flags - Compute PTE flags for ttm_tt object
 *
 * @adev: amdgpu_device pointer
 * @ttm: The ttm_tt object to compute the flags for
 * @mem: The memory registry backing this ttm_tt object
 *
 * Figure out the flags to use for a VM PTE (Page Table Entry).
 */
uint64_t amdgpu_ttm_tt_pte_flags(struct amdgpu_device *adev, struct ttm_tt *ttm,
				 struct ttm_resource *mem)
{
	uint64_t flags = amdgpu_ttm_tt_pde_flags(ttm, mem);

	flags |= adev->gart.gart_pte_flags;
	flags |= AMDGPU_PTE_READABLE;

	if (!amdgpu_ttm_tt_is_readonly(ttm))
		flags |= AMDGPU_PTE_WRITEABLE;

	return flags;
}

/*
 * amdgpu_ttm_bo_eviction_valuable - Check to see if we can evict a buffer
 * object.
 *
 * Return true if eviction is sensible. Called by ttm_mem_evict_first() on
 * behalf of ttm_bo_mem_force_space() which tries to evict buffer objects until
 * it can find space for a new object and by ttm_bo_force_list_clean() which is
 * used to clean out a memory space.
 */
static bool amdgpu_ttm_bo_eviction_valuable(struct ttm_buffer_object *bo,
					    const struct ttm_place *place)
{
	unsigned long num_pages = bo->resource->num_pages;
	struct amdgpu_res_cursor cursor;
	struct dma_resv_list *flist;
	struct dma_fence *f;
	int i;

	/* Swapout? */
	if (bo->resource->mem_type == TTM_PL_SYSTEM)
		return true;

	if (bo->type == ttm_bo_type_kernel &&
	    !amdgpu_vm_evictable(ttm_to_amdgpu_bo(bo)))
		return false;

	/* If bo is a KFD BO, check if the bo belongs to the current process.
	 * If true, then return false as any KFD process needs all its BOs to
	 * be resident to run successfully
	 */
	flist = dma_resv_shared_list(bo->base.resv);
	if (flist) {
		for (i = 0; i < flist->shared_count; ++i) {
			f = rcu_dereference_protected(flist->shared[i],
				dma_resv_held(bo->base.resv));
			if (amdkfd_fence_check_mm(f, current->mm))
				return false;
		}
	}

	switch (bo->resource->mem_type) {
	case AMDGPU_PL_PREEMPT:
		/* Preemptible BOs don't own system resources managed by the
		 * driver (pages, VRAM, GART space). They point to resources
		 * owned by someone else (e.g. pageable memory in user mode
		 * or a DMABuf). They are used in a preemptible context so we
		 * can guarantee no deadlocks and good QoS in case of MMU
		 * notifiers or DMABuf move notifiers from the resource owner.
		 */
		return false;
	case TTM_PL_TT:
		if (amdgpu_bo_is_amdgpu_bo(bo) &&
		    amdgpu_bo_encrypted(ttm_to_amdgpu_bo(bo)))
			return false;
		return true;

	case TTM_PL_VRAM:
		/* Check each drm MM node individually */
		amdgpu_res_first(bo->resource, 0, (u64)num_pages << PAGE_SHIFT,
				 &cursor);
		while (cursor.remaining) {
			if (place->fpfn < PFN_DOWN(cursor.start + cursor.size)
			    && !(place->lpfn &&
				 place->lpfn <= PFN_DOWN(cursor.start)))
				return true;

			amdgpu_res_next(&cursor, cursor.size);
		}
		return false;

	default:
		break;
	}

	return ttm_bo_eviction_valuable(bo, place);
}

static void amdgpu_ttm_vram_mm_access(struct amdgpu_device *adev, loff_t pos,
				      void *buf, size_t size, bool write)
{
	while (size) {
		uint64_t aligned_pos = ALIGN_DOWN(pos, 4);
		uint64_t bytes = 4 - (pos & 0x3);
		uint32_t shift = (pos & 0x3) * 8;
		uint32_t mask = 0xffffffff << shift;
		uint32_t value = 0;

		if (size < bytes) {
			mask &= 0xffffffff >> (bytes - size) * 8;
			bytes = size;
		}

		if (mask != 0xffffffff) {
			amdgpu_device_mm_access(adev, aligned_pos, &value, 4, false);
			if (write) {
				value &= ~mask;
				value |= (*(uint32_t *)buf << shift) & mask;
				amdgpu_device_mm_access(adev, aligned_pos, &value, 4, true);
			} else {
				value = (value & mask) >> shift;
				memcpy(buf, &value, bytes);
			}
		} else {
			amdgpu_device_mm_access(adev, aligned_pos, buf, 4, write);
		}

		pos += bytes;
		buf += bytes;
		size -= bytes;
	}
}

/**
 * amdgpu_ttm_access_memory - Read or Write memory that backs a buffer object.
 *
 * @bo:  The buffer object to read/write
 * @offset:  Offset into buffer object
 * @buf:  Secondary buffer to write/read from
 * @len: Length in bytes of access
 * @write:  true if writing
 *
 * This is used to access VRAM that backs a buffer object via MMIO
 * access for debugging purposes.
 */
static int amdgpu_ttm_access_memory(struct ttm_buffer_object *bo,
				    unsigned long offset, void *buf, int len,
				    int write)
{
	struct amdgpu_bo *abo = ttm_to_amdgpu_bo(bo);
	struct amdgpu_device *adev = amdgpu_ttm_adev(abo->tbo.bdev);
	struct amdgpu_res_cursor cursor;
	int ret = 0;

	if (bo->resource->mem_type != TTM_PL_VRAM)
		return -EIO;

	amdgpu_res_first(bo->resource, offset, len, &cursor);
	while (cursor.remaining) {
		size_t count, size = cursor.size;
		loff_t pos = cursor.start;

		count = amdgpu_device_aper_access(adev, pos, buf, size, write);
		size -= count;
		if (size) {
			/* using MM to access rest vram and handle un-aligned address */
			pos += count;
			buf += count;
			amdgpu_ttm_vram_mm_access(adev, pos, buf, size, write);
		}

		ret += cursor.size;
		buf += cursor.size;
		amdgpu_res_next(&cursor, cursor.size);
	}

	return ret;
}

static void
amdgpu_bo_delete_mem_notify(struct ttm_buffer_object *bo)
{
	amdgpu_bo_move_notify(bo, false, NULL);
}

static struct ttm_device_funcs amdgpu_bo_driver = {
	.ttm_tt_create = &amdgpu_ttm_tt_create,
	.ttm_tt_populate = &amdgpu_ttm_tt_populate,
	.ttm_tt_unpopulate = &amdgpu_ttm_tt_unpopulate,
	.ttm_tt_destroy = &amdgpu_ttm_backend_destroy,
	.eviction_valuable = amdgpu_ttm_bo_eviction_valuable,
	.evict_flags = &amdgpu_evict_flags,
	.move = &amdgpu_bo_move,
	.delete_mem_notify = &amdgpu_bo_delete_mem_notify,
	.release_notify = &amdgpu_bo_release_notify,
	.io_mem_reserve = &amdgpu_ttm_io_mem_reserve,
	.io_mem_pfn = amdgpu_ttm_io_mem_pfn,
	.access_memory = &amdgpu_ttm_access_memory,
	.del_from_lru_notify = &amdgpu_vm_del_from_lru_notify
};

/*
 * Firmware Reservation functions
 */
/**
 * amdgpu_ttm_fw_reserve_vram_fini - free fw reserved vram
 *
 * @adev: amdgpu_device pointer
 *
 * free fw reserved vram if it has been reserved.
 */
static void amdgpu_ttm_fw_reserve_vram_fini(struct amdgpu_device *adev)
{
	amdgpu_bo_free_kernel(&adev->mman.fw_vram_usage_reserved_bo,
		NULL, &adev->mman.fw_vram_usage_va);
}

/**
 * amdgpu_ttm_fw_reserve_vram_init - create bo vram reservation from fw
 *
 * @adev: amdgpu_device pointer
 *
 * create bo vram reservation from fw.
 */
static int amdgpu_ttm_fw_reserve_vram_init(struct amdgpu_device *adev)
{
	uint64_t vram_size = adev->gmc.visible_vram_size;

	adev->mman.fw_vram_usage_va = NULL;
	adev->mman.fw_vram_usage_reserved_bo = NULL;

	if (adev->mman.fw_vram_usage_size == 0 ||
	    adev->mman.fw_vram_usage_size > vram_size)
		return 0;

	return amdgpu_bo_create_kernel_at(adev,
					  adev->mman.fw_vram_usage_start_offset,
					  adev->mman.fw_vram_usage_size,
					  AMDGPU_GEM_DOMAIN_VRAM,
					  &adev->mman.fw_vram_usage_reserved_bo,
					  &adev->mman.fw_vram_usage_va);
}

/*
 * Memoy training reservation functions
 */

/**
 * amdgpu_ttm_training_reserve_vram_fini - free memory training reserved vram
 *
 * @adev: amdgpu_device pointer
 *
 * free memory training reserved vram if it has been reserved.
 */
static int amdgpu_ttm_training_reserve_vram_fini(struct amdgpu_device *adev)
{
	struct psp_memory_training_context *ctx = &adev->psp.mem_train_ctx;

	ctx->init = PSP_MEM_TRAIN_NOT_SUPPORT;
	amdgpu_bo_free_kernel(&ctx->c2p_bo, NULL, NULL);
	ctx->c2p_bo = NULL;

	return 0;
}

static void amdgpu_ttm_training_data_block_init(struct amdgpu_device *adev)
{
	struct psp_memory_training_context *ctx = &adev->psp.mem_train_ctx;

	memset(ctx, 0, sizeof(*ctx));

	ctx->c2p_train_data_offset =
		ALIGN((adev->gmc.mc_vram_size - adev->mman.discovery_tmr_size - SZ_1M), SZ_1M);
	ctx->p2c_train_data_offset =
		(adev->gmc.mc_vram_size - GDDR6_MEM_TRAINING_OFFSET);
	ctx->train_data_size =
		GDDR6_MEM_TRAINING_DATA_SIZE_IN_BYTES;

	DRM_DEBUG("train_data_size:%llx,p2c_train_data_offset:%llx,c2p_train_data_offset:%llx.\n",
			ctx->train_data_size,
			ctx->p2c_train_data_offset,
			ctx->c2p_train_data_offset);
}

/*
 * reserve TMR memory at the top of VRAM which holds
 * IP Discovery data and is protected by PSP.
 */
static int amdgpu_ttm_reserve_tmr(struct amdgpu_device *adev)
{
	int ret;
	struct psp_memory_training_context *ctx = &adev->psp.mem_train_ctx;
	bool mem_train_support = false;

	if (!amdgpu_sriov_vf(adev)) {
		if (amdgpu_atomfirmware_mem_training_supported(adev))
			mem_train_support = true;
		else
			DRM_DEBUG("memory training does not support!\n");
	}

	/*
	 * Query reserved tmr size through atom firmwareinfo for Sienna_Cichlid and onwards for all
	 * the use cases (IP discovery/G6 memory training/profiling/diagnostic data.etc)
	 *
	 * Otherwise, fallback to legacy approach to check and reserve tmr block for ip
	 * discovery data and G6 memory training data respectively
	 */
	adev->mman.discovery_tmr_size =
		amdgpu_atomfirmware_get_fw_reserved_fb_size(adev);
	if (!adev->mman.discovery_tmr_size)
		adev->mman.discovery_tmr_size = DISCOVERY_TMR_OFFSET;

	if (mem_train_support) {
		/* reserve vram for mem train according to TMR location */
		amdgpu_ttm_training_data_block_init(adev);
		ret = amdgpu_bo_create_kernel_at(adev,
					 ctx->c2p_train_data_offset,
					 ctx->train_data_size,
					 AMDGPU_GEM_DOMAIN_VRAM,
					 &ctx->c2p_bo,
					 NULL);
		if (ret) {
			DRM_ERROR("alloc c2p_bo failed(%d)!\n", ret);
			amdgpu_ttm_training_reserve_vram_fini(adev);
			return ret;
		}
		ctx->init = PSP_MEM_TRAIN_RESERVE_SUCCESS;
	}

	ret = amdgpu_bo_create_kernel_at(adev,
				adev->gmc.real_vram_size - adev->mman.discovery_tmr_size,
				adev->mman.discovery_tmr_size,
				AMDGPU_GEM_DOMAIN_VRAM,
				&adev->mman.discovery_memory,
				NULL);
	if (ret) {
		DRM_ERROR("alloc tmr failed(%d)!\n", ret);
		amdgpu_bo_free_kernel(&adev->mman.discovery_memory, NULL, NULL);
		return ret;
	}

	return 0;
}

/*
 * amdgpu_ttm_init - Init the memory management (ttm) as well as various
 * gtt/vram related fields.
 *
 * This initializes all of the memory space pools that the TTM layer
 * will need such as the GTT space (system memory mapped to the device),
 * VRAM (on-board memory), and on-chip memories (GDS, GWS, OA) which
 * can be mapped per VMID.
 */
int amdgpu_ttm_init(struct amdgpu_device *adev)
{
	uint64_t gtt_size;
	int r;
	u64 vis_vram_limit;

	mutex_init(&adev->mman.gtt_window_lock);

	/* No others user of address space so set it to 0 */
	r = ttm_device_init(&adev->mman.bdev, &amdgpu_bo_driver, adev->dev,
			       adev_to_drm(adev)->anon_inode->i_mapping,
			       adev_to_drm(adev)->vma_offset_manager,
			       adev->need_swiotlb,
			       dma_addressing_limited(adev->dev));
	if (r) {
		DRM_ERROR("failed initializing buffer object driver(%d).\n", r);
		return r;
	}
	adev->mman.initialized = true;

	/* Initialize VRAM pool with all of VRAM divided into pages */
	r = amdgpu_vram_mgr_init(adev);
	if (r) {
		DRM_ERROR("Failed initializing VRAM heap.\n");
		return r;
	}

	/* Reduce size of CPU-visible VRAM if requested */
	vis_vram_limit = (u64)amdgpu_vis_vram_limit * 1024 * 1024;
	if (amdgpu_vis_vram_limit > 0 &&
	    vis_vram_limit <= adev->gmc.visible_vram_size)
		adev->gmc.visible_vram_size = vis_vram_limit;

	/* Change the size here instead of the init above so only lpfn is affected */
	amdgpu_ttm_set_buffer_funcs_status(adev, false);
#ifdef CONFIG_64BIT
#ifdef CONFIG_X86
	if (adev->gmc.xgmi.connected_to_cpu)
		adev->mman.aper_base_kaddr = ioremap_cache(adev->gmc.aper_base,
				adev->gmc.visible_vram_size);

	else
#endif
		adev->mman.aper_base_kaddr = ioremap_wc(adev->gmc.aper_base,
				adev->gmc.visible_vram_size);
#endif

	/*
	 *The reserved vram for firmware must be pinned to the specified
	 *place on the VRAM, so reserve it early.
	 */
	r = amdgpu_ttm_fw_reserve_vram_init(adev);
	if (r) {
		return r;
	}

	/*
	 * only NAVI10 and onwards ASIC support for IP discovery.
	 * If IP discovery enabled, a block of memory should be
	 * reserved for IP discovey.
	 */
	if (adev->mman.discovery_bin) {
		r = amdgpu_ttm_reserve_tmr(adev);
		if (r)
			return r;
	}

	/* allocate memory as required for VGA
	 * This is used for VGA emulation and pre-OS scanout buffers to
	 * avoid display artifacts while transitioning between pre-OS
	 * and driver.  */
	r = amdgpu_bo_create_kernel_at(adev, 0, adev->mman.stolen_vga_size,
				       AMDGPU_GEM_DOMAIN_VRAM,
				       &adev->mman.stolen_vga_memory,
				       NULL);
	if (r)
		return r;
	r = amdgpu_bo_create_kernel_at(adev, adev->mman.stolen_vga_size,
				       adev->mman.stolen_extended_size,
				       AMDGPU_GEM_DOMAIN_VRAM,
				       &adev->mman.stolen_extended_memory,
				       NULL);
	if (r)
		return r;
	r = amdgpu_bo_create_kernel_at(adev, adev->mman.stolen_reserved_offset,
				       adev->mman.stolen_reserved_size,
				       AMDGPU_GEM_DOMAIN_VRAM,
				       &adev->mman.stolen_reserved_memory,
				       NULL);
	if (r)
		return r;

	DRM_INFO("amdgpu: %uM of VRAM memory ready\n",
		 (unsigned) (adev->gmc.real_vram_size / (1024 * 1024)));

	/* Compute GTT size, either bsaed on 3/4th the size of RAM size
	 * or whatever the user passed on module init */
	if (amdgpu_gtt_size == -1) {
		struct sysinfo si;

		si_meminfo(&si);
		gtt_size = min(max((AMDGPU_DEFAULT_GTT_SIZE_MB << 20),
			       adev->gmc.mc_vram_size),
			       ((uint64_t)si.totalram * si.mem_unit * 3/4));
	}
	else
		gtt_size = (uint64_t)amdgpu_gtt_size << 20;

	/* Initialize GTT memory pool */
	r = amdgpu_gtt_mgr_init(adev, gtt_size);
	if (r) {
		DRM_ERROR("Failed initializing GTT heap.\n");
		return r;
	}
	DRM_INFO("amdgpu: %uM of GTT memory ready.\n",
		 (unsigned)(gtt_size / (1024 * 1024)));

	/* Initialize preemptible memory pool */
	r = amdgpu_preempt_mgr_init(adev);
	if (r) {
		DRM_ERROR("Failed initializing PREEMPT heap.\n");
		return r;
	}

	/* Initialize various on-chip memory pools */
	r = amdgpu_ttm_init_on_chip(adev, AMDGPU_PL_GDS, adev->gds.gds_size);
	if (r) {
		DRM_ERROR("Failed initializing GDS heap.\n");
		return r;
	}

	r = amdgpu_ttm_init_on_chip(adev, AMDGPU_PL_GWS, adev->gds.gws_size);
	if (r) {
		DRM_ERROR("Failed initializing gws heap.\n");
		return r;
	}

	r = amdgpu_ttm_init_on_chip(adev, AMDGPU_PL_OA, adev->gds.oa_size);
	if (r) {
		DRM_ERROR("Failed initializing oa heap.\n");
		return r;
	}

	return 0;
}

/*
 * amdgpu_ttm_fini - De-initialize the TTM memory pools
 */
void amdgpu_ttm_fini(struct amdgpu_device *adev)
{
	if (!adev->mman.initialized)
		return;

	amdgpu_ttm_training_reserve_vram_fini(adev);
	/* return the stolen vga memory back to VRAM */
	amdgpu_bo_free_kernel(&adev->mman.stolen_vga_memory, NULL, NULL);
	amdgpu_bo_free_kernel(&adev->mman.stolen_extended_memory, NULL, NULL);
	/* return the IP Discovery TMR memory back to VRAM */
	amdgpu_bo_free_kernel(&adev->mman.discovery_memory, NULL, NULL);
	if (adev->mman.stolen_reserved_size)
		amdgpu_bo_free_kernel(&adev->mman.stolen_reserved_memory,
				      NULL, NULL);
	amdgpu_ttm_fw_reserve_vram_fini(adev);

	amdgpu_vram_mgr_fini(adev);
	amdgpu_gtt_mgr_fini(adev);
	amdgpu_preempt_mgr_fini(adev);
	ttm_range_man_fini(&adev->mman.bdev, AMDGPU_PL_GDS);
	ttm_range_man_fini(&adev->mman.bdev, AMDGPU_PL_GWS);
	ttm_range_man_fini(&adev->mman.bdev, AMDGPU_PL_OA);
	ttm_device_fini(&adev->mman.bdev);
	adev->mman.initialized = false;
	DRM_INFO("amdgpu: ttm finalized\n");
}

/**
 * amdgpu_ttm_set_buffer_funcs_status - enable/disable use of buffer functions
 *
 * @adev: amdgpu_device pointer
 * @enable: true when we can use buffer functions.
 *
 * Enable/disable use of buffer functions during suspend/resume. This should
 * only be called at bootup or when userspace isn't running.
 */
void amdgpu_ttm_set_buffer_funcs_status(struct amdgpu_device *adev, bool enable)
{
	struct ttm_resource_manager *man = ttm_manager_type(&adev->mman.bdev, TTM_PL_VRAM);
	uint64_t size;
	int r;

	if (!adev->mman.initialized || amdgpu_in_reset(adev) ||
	    adev->mman.buffer_funcs_enabled == enable)
		return;

	if (enable) {
		struct amdgpu_ring *ring;
		struct drm_gpu_scheduler *sched;

		ring = adev->mman.buffer_funcs_ring;
		sched = &ring->sched;
		r = drm_sched_entity_init(&adev->mman.entity,
					  DRM_SCHED_PRIORITY_KERNEL, &sched,
					  1, NULL);
		if (r) {
			DRM_ERROR("Failed setting up TTM BO move entity (%d)\n",
				  r);
			return;
		}
	} else {
		drm_sched_entity_destroy(&adev->mman.entity);
		dma_fence_put(man->move);
		man->move = NULL;
	}

	/* this just adjusts TTM size idea, which sets lpfn to the correct value */
	if (enable)
		size = adev->gmc.real_vram_size;
	else
		size = adev->gmc.visible_vram_size;
	man->size = size >> PAGE_SHIFT;
	adev->mman.buffer_funcs_enabled = enable;
}

int amdgpu_copy_buffer(struct amdgpu_ring *ring, uint64_t src_offset,
		       uint64_t dst_offset, uint32_t byte_count,
		       struct dma_resv *resv,
		       struct dma_fence **fence, bool direct_submit,
		       bool vm_needs_flush, bool tmz)
{
	enum amdgpu_ib_pool_type pool = direct_submit ? AMDGPU_IB_POOL_DIRECT :
		AMDGPU_IB_POOL_DELAYED;
	struct amdgpu_device *adev = ring->adev;
	struct amdgpu_job *job;

	uint32_t max_bytes;
	unsigned num_loops, num_dw;
	unsigned i;
	int r;

	if (direct_submit && !ring->sched.ready) {
		DRM_ERROR("Trying to move memory with ring turned off.\n");
		return -EINVAL;
	}

	max_bytes = adev->mman.buffer_funcs->copy_max_bytes;
	num_loops = DIV_ROUND_UP(byte_count, max_bytes);
	num_dw = ALIGN(num_loops * adev->mman.buffer_funcs->copy_num_dw, 8);

	r = amdgpu_job_alloc_with_ib(adev, num_dw * 4, pool, &job);
	if (r)
		return r;

	if (vm_needs_flush) {
		job->vm_pd_addr = amdgpu_gmc_pd_addr(adev->gmc.pdb0_bo ?
					adev->gmc.pdb0_bo : adev->gart.bo);
		job->vm_needs_flush = true;
	}
	if (resv) {
		r = amdgpu_sync_resv(adev, &job->sync, resv,
				     AMDGPU_SYNC_ALWAYS,
				     AMDGPU_FENCE_OWNER_UNDEFINED);
		if (r) {
			DRM_ERROR("sync failed (%d).\n", r);
			goto error_free;
		}
	}

	for (i = 0; i < num_loops; i++) {
		uint32_t cur_size_in_bytes = min(byte_count, max_bytes);

		amdgpu_emit_copy_buffer(adev, &job->ibs[0], src_offset,
					dst_offset, cur_size_in_bytes, tmz);

		src_offset += cur_size_in_bytes;
		dst_offset += cur_size_in_bytes;
		byte_count -= cur_size_in_bytes;
	}

	amdgpu_ring_pad_ib(ring, &job->ibs[0]);
	WARN_ON(job->ibs[0].length_dw > num_dw);
	if (direct_submit)
		r = amdgpu_job_submit_direct(job, ring, fence);
	else
		r = amdgpu_job_submit(job, &adev->mman.entity,
				      AMDGPU_FENCE_OWNER_UNDEFINED, fence);
	if (r)
		goto error_free;

	return r;

error_free:
	amdgpu_job_free(job);
	DRM_ERROR("Error scheduling IBs (%d)\n", r);
	return r;
}

int amdgpu_fill_buffer(struct amdgpu_bo *bo,
		       uint32_t src_data,
		       struct dma_resv *resv,
		       struct dma_fence **fence)
{
	struct amdgpu_device *adev = amdgpu_ttm_adev(bo->tbo.bdev);
	uint32_t max_bytes = adev->mman.buffer_funcs->fill_max_bytes;
	struct amdgpu_ring *ring = adev->mman.buffer_funcs_ring;

	struct amdgpu_res_cursor cursor;
	unsigned int num_loops, num_dw;
	uint64_t num_bytes;

	struct amdgpu_job *job;
	int r;

	if (!adev->mman.buffer_funcs_enabled) {
		DRM_ERROR("Trying to clear memory with ring turned off.\n");
		return -EINVAL;
	}

	if (bo->tbo.resource->mem_type == AMDGPU_PL_PREEMPT) {
		DRM_ERROR("Trying to clear preemptible memory.\n");
		return -EINVAL;
	}

	if (bo->tbo.resource->mem_type == TTM_PL_TT) {
		r = amdgpu_ttm_alloc_gart(&bo->tbo);
		if (r)
			return r;
	}

	num_bytes = bo->tbo.resource->num_pages << PAGE_SHIFT;
	num_loops = 0;

	amdgpu_res_first(bo->tbo.resource, 0, num_bytes, &cursor);
	while (cursor.remaining) {
		num_loops += DIV_ROUND_UP_ULL(cursor.size, max_bytes);
		amdgpu_res_next(&cursor, cursor.size);
	}
	num_dw = num_loops * adev->mman.buffer_funcs->fill_num_dw;

	/* for IB padding */
	num_dw += 64;

	r = amdgpu_job_alloc_with_ib(adev, num_dw * 4, AMDGPU_IB_POOL_DELAYED,
				     &job);
	if (r)
		return r;

	if (resv) {
		r = amdgpu_sync_resv(adev, &job->sync, resv,
				     AMDGPU_SYNC_ALWAYS,
				     AMDGPU_FENCE_OWNER_UNDEFINED);
		if (r) {
			DRM_ERROR("sync failed (%d).\n", r);
			goto error_free;
		}
	}

	amdgpu_res_first(bo->tbo.resource, 0, num_bytes, &cursor);
	while (cursor.remaining) {
		uint32_t cur_size = min_t(uint64_t, cursor.size, max_bytes);
		uint64_t dst_addr = cursor.start;

		dst_addr += amdgpu_ttm_domain_start(adev,
						    bo->tbo.resource->mem_type);
		amdgpu_emit_fill_buffer(adev, &job->ibs[0], src_data, dst_addr,
					cur_size);

		amdgpu_res_next(&cursor, cur_size);
	}

	amdgpu_ring_pad_ib(ring, &job->ibs[0]);
	WARN_ON(job->ibs[0].length_dw > num_dw);
	r = amdgpu_job_submit(job, &adev->mman.entity,
			      AMDGPU_FENCE_OWNER_UNDEFINED, fence);
	if (r)
		goto error_free;

	return 0;

error_free:
	amdgpu_job_free(job);
	return r;
}

/**
 * amdgpu_ttm_evict_resources - evict memory buffers
 * @adev: amdgpu device object
 * @mem_type: evicted BO's memory type
 *
 * Evicts all @mem_type buffers on the lru list of the memory type.
 *
 * Returns:
 * 0 for success or a negative error code on failure.
 */
int amdgpu_ttm_evict_resources(struct amdgpu_device *adev, int mem_type)
{
	struct ttm_resource_manager *man;

	switch (mem_type) {
	case TTM_PL_VRAM:
	case TTM_PL_TT:
	case AMDGPU_PL_GWS:
	case AMDGPU_PL_GDS:
	case AMDGPU_PL_OA:
		man = ttm_manager_type(&adev->mman.bdev, mem_type);
		break;
	default:
		DRM_ERROR("Trying to evict invalid memory type\n");
		return -EINVAL;
	}

	return ttm_resource_manager_evict_all(&adev->mman.bdev, man);
}

#if defined(CONFIG_DEBUG_FS)

static int amdgpu_mm_vram_table_show(struct seq_file *m, void *unused)
{
	struct amdgpu_device *adev = (struct amdgpu_device *)m->private;
	struct ttm_resource_manager *man = ttm_manager_type(&adev->mman.bdev,
							    TTM_PL_VRAM);
	struct drm_printer p = drm_seq_file_printer(m);

	man->func->debug(man, &p);
	return 0;
}

static int amdgpu_ttm_page_pool_show(struct seq_file *m, void *unused)
{
	struct amdgpu_device *adev = (struct amdgpu_device *)m->private;

	return ttm_pool_debugfs(&adev->mman.bdev.pool, m);
}

static int amdgpu_mm_tt_table_show(struct seq_file *m, void *unused)
{
	struct amdgpu_device *adev = (struct amdgpu_device *)m->private;
	struct ttm_resource_manager *man = ttm_manager_type(&adev->mman.bdev,
							    TTM_PL_TT);
	struct drm_printer p = drm_seq_file_printer(m);

	man->func->debug(man, &p);
	return 0;
}

static int amdgpu_mm_gds_table_show(struct seq_file *m, void *unused)
{
	struct amdgpu_device *adev = (struct amdgpu_device *)m->private;
	struct ttm_resource_manager *man = ttm_manager_type(&adev->mman.bdev,
							    AMDGPU_PL_GDS);
	struct drm_printer p = drm_seq_file_printer(m);

	man->func->debug(man, &p);
	return 0;
}

static int amdgpu_mm_gws_table_show(struct seq_file *m, void *unused)
{
	struct amdgpu_device *adev = (struct amdgpu_device *)m->private;
	struct ttm_resource_manager *man = ttm_manager_type(&adev->mman.bdev,
							    AMDGPU_PL_GWS);
	struct drm_printer p = drm_seq_file_printer(m);

	man->func->debug(man, &p);
	return 0;
}

static int amdgpu_mm_oa_table_show(struct seq_file *m, void *unused)
{
	struct amdgpu_device *adev = (struct amdgpu_device *)m->private;
	struct ttm_resource_manager *man = ttm_manager_type(&adev->mman.bdev,
							    AMDGPU_PL_OA);
	struct drm_printer p = drm_seq_file_printer(m);

	man->func->debug(man, &p);
	return 0;
}

DEFINE_SHOW_ATTRIBUTE(amdgpu_mm_vram_table);
DEFINE_SHOW_ATTRIBUTE(amdgpu_mm_tt_table);
DEFINE_SHOW_ATTRIBUTE(amdgpu_mm_gds_table);
DEFINE_SHOW_ATTRIBUTE(amdgpu_mm_gws_table);
DEFINE_SHOW_ATTRIBUTE(amdgpu_mm_oa_table);
DEFINE_SHOW_ATTRIBUTE(amdgpu_ttm_page_pool);

/*
 * amdgpu_ttm_vram_read - Linear read access to VRAM
 *
 * Accesses VRAM via MMIO for debugging purposes.
 */
static ssize_t amdgpu_ttm_vram_read(struct file *f, char __user *buf,
				    size_t size, loff_t *pos)
{
	struct amdgpu_device *adev = file_inode(f)->i_private;
	ssize_t result = 0;

	if (size & 0x3 || *pos & 0x3)
		return -EINVAL;

	if (*pos >= adev->gmc.mc_vram_size)
		return -ENXIO;

	size = min(size, (size_t)(adev->gmc.mc_vram_size - *pos));
	while (size) {
		size_t bytes = min(size, AMDGPU_TTM_VRAM_MAX_DW_READ * 4);
		uint32_t value[AMDGPU_TTM_VRAM_MAX_DW_READ];

		amdgpu_device_vram_access(adev, *pos, value, bytes, false);
		if (copy_to_user(buf, value, bytes))
			return -EFAULT;

		result += bytes;
		buf += bytes;
		*pos += bytes;
		size -= bytes;
	}

	return result;
}

/*
 * amdgpu_ttm_vram_write - Linear write access to VRAM
 *
 * Accesses VRAM via MMIO for debugging purposes.
 */
static ssize_t amdgpu_ttm_vram_write(struct file *f, const char __user *buf,
				    size_t size, loff_t *pos)
{
	struct amdgpu_device *adev = file_inode(f)->i_private;
	ssize_t result = 0;
	int r;

	if (size & 0x3 || *pos & 0x3)
		return -EINVAL;

	if (*pos >= adev->gmc.mc_vram_size)
		return -ENXIO;

	while (size) {
		uint32_t value;

		if (*pos >= adev->gmc.mc_vram_size)
			return result;

		r = get_user(value, (uint32_t *)buf);
		if (r)
			return r;

		amdgpu_device_mm_access(adev, *pos, &value, 4, true);

		result += 4;
		buf += 4;
		*pos += 4;
		size -= 4;
	}

	return result;
}

static const struct file_operations amdgpu_ttm_vram_fops = {
	.owner = THIS_MODULE,
	.read = amdgpu_ttm_vram_read,
	.write = amdgpu_ttm_vram_write,
	.llseek = default_llseek,
};

/*
 * amdgpu_iomem_read - Virtual read access to GPU mapped memory
 *
 * This function is used to read memory that has been mapped to the
 * GPU and the known addresses are not physical addresses but instead
 * bus addresses (e.g., what you'd put in an IB or ring buffer).
 */
static ssize_t amdgpu_iomem_read(struct file *f, char __user *buf,
				 size_t size, loff_t *pos)
{
	struct amdgpu_device *adev = file_inode(f)->i_private;
	struct iommu_domain *dom;
	ssize_t result = 0;
	int r;

	/* retrieve the IOMMU domain if any for this device */
	dom = iommu_get_domain_for_dev(adev->dev);

	while (size) {
		phys_addr_t addr = *pos & PAGE_MASK;
		loff_t off = *pos & ~PAGE_MASK;
		size_t bytes = PAGE_SIZE - off;
		unsigned long pfn;
		struct page *p;
		void *ptr;

		bytes = bytes < size ? bytes : size;

		/* Translate the bus address to a physical address.  If
		 * the domain is NULL it means there is no IOMMU active
		 * and the address translation is the identity
		 */
		addr = dom ? iommu_iova_to_phys(dom, addr) : addr;

		pfn = addr >> PAGE_SHIFT;
		if (!pfn_valid(pfn))
			return -EPERM;

		p = pfn_to_page(pfn);
		if (p->mapping != adev->mman.bdev.dev_mapping)
			return -EPERM;

		ptr = kmap(p);
		r = copy_to_user(buf, ptr + off, bytes);
		kunmap(p);
		if (r)
			return -EFAULT;

		size -= bytes;
		*pos += bytes;
		result += bytes;
	}

	return result;
}

/*
 * amdgpu_iomem_write - Virtual write access to GPU mapped memory
 *
 * This function is used to write memory that has been mapped to the
 * GPU and the known addresses are not physical addresses but instead
 * bus addresses (e.g., what you'd put in an IB or ring buffer).
 */
static ssize_t amdgpu_iomem_write(struct file *f, const char __user *buf,
				 size_t size, loff_t *pos)
{
	struct amdgpu_device *adev = file_inode(f)->i_private;
	struct iommu_domain *dom;
	ssize_t result = 0;
	int r;

	dom = iommu_get_domain_for_dev(adev->dev);

	while (size) {
		phys_addr_t addr = *pos & PAGE_MASK;
		loff_t off = *pos & ~PAGE_MASK;
		size_t bytes = PAGE_SIZE - off;
		unsigned long pfn;
		struct page *p;
		void *ptr;

		bytes = bytes < size ? bytes : size;

		addr = dom ? iommu_iova_to_phys(dom, addr) : addr;

		pfn = addr >> PAGE_SHIFT;
		if (!pfn_valid(pfn))
			return -EPERM;

		p = pfn_to_page(pfn);
		if (p->mapping != adev->mman.bdev.dev_mapping)
			return -EPERM;

		ptr = kmap(p);
		r = copy_from_user(ptr + off, buf, bytes);
		kunmap(p);
		if (r)
			return -EFAULT;

		size -= bytes;
		*pos += bytes;
		result += bytes;
	}

	return result;
}

static const struct file_operations amdgpu_ttm_iomem_fops = {
	.owner = THIS_MODULE,
	.read = amdgpu_iomem_read,
	.write = amdgpu_iomem_write,
	.llseek = default_llseek
};

#endif

void amdgpu_ttm_debugfs_init(struct amdgpu_device *adev)
{
#if defined(CONFIG_DEBUG_FS)
	struct drm_minor *minor = adev_to_drm(adev)->primary;
	struct dentry *root = minor->debugfs_root;

	debugfs_create_file_size("amdgpu_vram", 0444, root, adev,
				 &amdgpu_ttm_vram_fops, adev->gmc.mc_vram_size);
	debugfs_create_file("amdgpu_iomem", 0444, root, adev,
			    &amdgpu_ttm_iomem_fops);
	debugfs_create_file("amdgpu_vram_mm", 0444, root, adev,
			    &amdgpu_mm_vram_table_fops);
	debugfs_create_file("amdgpu_gtt_mm", 0444, root, adev,
			    &amdgpu_mm_tt_table_fops);
	debugfs_create_file("amdgpu_gds_mm", 0444, root, adev,
			    &amdgpu_mm_gds_table_fops);
	debugfs_create_file("amdgpu_gws_mm", 0444, root, adev,
			    &amdgpu_mm_gws_table_fops);
	debugfs_create_file("amdgpu_oa_mm", 0444, root, adev,
			    &amdgpu_mm_oa_table_fops);
	debugfs_create_file("ttm_page_pool", 0444, root, adev,
			    &amdgpu_ttm_page_pool_fops);
#endif
}<|MERGE_RESOLUTION|>--- conflicted
+++ resolved
@@ -699,12 +699,9 @@
 				       true, NULL);
 out_unlock:
 	mmap_read_unlock(mm);
-<<<<<<< HEAD
-=======
 	if (r)
 		pr_debug("failed %d to get user pages 0x%lx\n", r, start);
 
->>>>>>> df0cc57e
 	mmput(mm);
 
 	return r;
@@ -903,11 +900,7 @@
 			DRM_ERROR("failed to pin userptr\n");
 			return r;
 		}
-<<<<<<< HEAD
-	} else if (ttm->page_flags & TTM_PAGE_FLAG_SG) {
-=======
 	} else if (ttm->page_flags & TTM_TT_FLAG_EXTERNAL) {
->>>>>>> df0cc57e
 		if (!ttm->sg) {
 			struct dma_buf_attachment *attach;
 			struct sg_table *sgt;
@@ -1143,10 +1136,6 @@
 		return 0;
 	}
 
-<<<<<<< HEAD
-	if (ttm->page_flags & TTM_PAGE_FLAG_SG)
-		return 0;
-=======
 	if (ttm->page_flags & TTM_TT_FLAG_EXTERNAL)
 		return 0;
 
@@ -1156,7 +1145,6 @@
 
 	for (i = 0; i < ttm->num_pages; ++i)
 		ttm->pages[i]->mapping = bdev->dev_mapping;
->>>>>>> df0cc57e
 
 	return 0;
 }
@@ -1174,22 +1162,16 @@
 	struct amdgpu_device *adev;
 	pgoff_t i;
 
-<<<<<<< HEAD
-=======
 	amdgpu_ttm_backend_unbind(bdev, ttm);
 
->>>>>>> df0cc57e
 	if (gtt->userptr) {
 		amdgpu_ttm_tt_set_user_pages(ttm, NULL);
 		kfree(ttm->sg);
 		ttm->sg = NULL;
-<<<<<<< HEAD
-=======
 		return;
 	}
 
 	if (ttm->page_flags & TTM_TT_FLAG_EXTERNAL)
->>>>>>> df0cc57e
 		return;
 
 	for (i = 0; i < ttm->num_pages; ++i)
@@ -1222,13 +1204,8 @@
 			return -ENOMEM;
 	}
 
-<<<<<<< HEAD
-	/* Set TTM_PAGE_FLAG_SG before populate but after create. */
-	bo->ttm->page_flags |= TTM_PAGE_FLAG_SG;
-=======
 	/* Set TTM_TT_FLAG_EXTERNAL before populate but after create. */
 	bo->ttm->page_flags |= TTM_TT_FLAG_EXTERNAL;
->>>>>>> df0cc57e
 
 	gtt = (void *)bo->ttm;
 	gtt->userptr = addr;
