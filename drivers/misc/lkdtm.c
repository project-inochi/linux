--- conflicted
+++ resolved
@@ -44,10 +44,7 @@
 #include <scsi/scsi_cmnd.h>
 #include <linux/debugfs.h>
 #include <linux/vmalloc.h>
-<<<<<<< HEAD
-=======
 #include <linux/mman.h>
->>>>>>> d8ec26d7
 
 #ifdef CONFIG_IDE
 #include <linux/ide.h>
@@ -66,10 +63,6 @@
 #define REC_NUM_DEFAULT ((THREAD_SIZE / REC_STACK_SIZE) * 2)
 
 #define DEFAULT_COUNT 10
-<<<<<<< HEAD
-#define REC_NUM_DEFAULT 10
-=======
->>>>>>> d8ec26d7
 #define EXEC_SIZE 64
 
 enum cname {
@@ -105,12 +98,9 @@
 	CT_EXEC_STACK,
 	CT_EXEC_KMALLOC,
 	CT_EXEC_VMALLOC,
-<<<<<<< HEAD
-=======
 	CT_EXEC_USERSPACE,
 	CT_ACCESS_USERSPACE,
 	CT_WRITE_RO,
->>>>>>> d8ec26d7
 };
 
 static char* cp_name[] = {
@@ -144,12 +134,9 @@
 	"EXEC_STACK",
 	"EXEC_KMALLOC",
 	"EXEC_VMALLOC",
-<<<<<<< HEAD
-=======
 	"EXEC_USERSPACE",
 	"ACCESS_USERSPACE",
 	"WRITE_RO",
->>>>>>> d8ec26d7
 };
 
 static struct jprobe lkdtm;
@@ -169,11 +156,8 @@
 static DEFINE_SPINLOCK(lock_me_up);
 
 static u8 data_area[EXEC_SIZE];
-<<<<<<< HEAD
-=======
 
 static const unsigned long rodata = 0xAA55AA55;
->>>>>>> d8ec26d7
 
 module_param(recur_count, int, 0644);
 MODULE_PARM_DESC(recur_count, " Recursion level for the stack overflow test");
@@ -357,19 +341,6 @@
 	func();
 }
 
-static void do_nothing(void)
-{
-	return;
-}
-
-static void execute_location(void *dst)
-{
-	void (*func)(void) = dst;
-
-	memcpy(dst, do_nothing, EXEC_SIZE);
-	func();
-}
-
 static void lkdtm_do_action(enum ctype which)
 {
 	switch (which) {
@@ -392,16 +363,8 @@
 	case CT_OVERFLOW:
 		(void) recursive_loop(recur_count);
 		break;
-<<<<<<< HEAD
-	case CT_CORRUPT_STACK: {
-		/* Make sure the compiler creates and uses an 8 char array. */
-		volatile char data[8];
-
-		memset((void *)data, 0, 64);
-=======
 	case CT_CORRUPT_STACK:
 		corrupt_stack();
->>>>>>> d8ec26d7
 		break;
 	case CT_UNALIGNED_LOAD_STORE_WRITE: {
 		static u8 data[5] __attribute__((aligned(4))) = {1, 2,
@@ -470,8 +433,6 @@
 		vfree(vmalloc_area);
 		break;
 	}
-<<<<<<< HEAD
-=======
 	case CT_EXEC_USERSPACE: {
 		unsigned long user_addr;
 
@@ -515,7 +476,6 @@
 
 		break;
 	}
->>>>>>> d8ec26d7
 	case CT_NONE:
 	default:
 		break;
