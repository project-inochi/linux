--- conflicted
+++ resolved
@@ -981,11 +981,7 @@
 	if (*ppos)
 		return 0;
 
-<<<<<<< HEAD
-	sprintf(tmp_buf, "%d\n", hdev->clock_gating);
-=======
 	sprintf(tmp_buf, "0x%llx\n", hdev->clock_gating_mask);
->>>>>>> 84569f32
 	rc = simple_read_from_buffer(buf, strlen(tmp_buf) + 1, ppos, tmp_buf,
 			strlen(tmp_buf) + 1);
 
@@ -997,11 +993,7 @@
 {
 	struct hl_dbg_device_entry *entry = file_inode(f)->i_private;
 	struct hl_device *hdev = entry->hdev;
-<<<<<<< HEAD
-	u32 value;
-=======
 	u64 value;
->>>>>>> 84569f32
 	ssize_t rc;
 
 	if (atomic_read(&hdev->in_reset)) {
@@ -1010,28 +1002,12 @@
 		return 0;
 	}
 
-<<<<<<< HEAD
-	rc = kstrtouint_from_user(buf, count, 10, &value);
-	if (rc)
-		return rc;
-
-	if (value) {
-		hdev->clock_gating = 1;
-		if (hdev->asic_funcs->enable_clock_gating)
-			hdev->asic_funcs->enable_clock_gating(hdev);
-	} else {
-		if (hdev->asic_funcs->disable_clock_gating)
-			hdev->asic_funcs->disable_clock_gating(hdev);
-		hdev->clock_gating = 0;
-	}
-=======
 	rc = kstrtoull_from_user(buf, count, 16, &value);
 	if (rc)
 		return rc;
 
 	hdev->clock_gating_mask = value;
 	hdev->asic_funcs->set_clock_gating(hdev);
->>>>>>> 84569f32
 
 	return count;
 }
