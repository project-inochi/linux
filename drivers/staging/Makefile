--- conflicted
+++ resolved
@@ -61,8 +61,5 @@
 obj-$(CONFIG_CED1401)		+= ced1401/
 obj-$(CONFIG_DRM_IMX)		+= imx-drm/
 obj-$(CONFIG_DGRP)		+= dgrp/
-<<<<<<< HEAD
-=======
 obj-$(CONFIG_SB105X)		+= sb105x/
->>>>>>> b0ab0236
 obj-$(CONFIG_FIREWIRE_SERIAL)	+= fwserial/