/*
 * Copyright (c) 2011-2014, Intel Corporation.
 *
 * This program is free software; you can redistribute it and/or modify it
 * under the terms and conditions of the GNU General Public License,
 * version 2, as published by the Free Software Foundation.
 *
 * This program is distributed in the hope it will be useful, but WITHOUT
 * ANY WARRANTY; without even the implied warranty of MERCHANTABILITY or
 * FITNESS FOR A PARTICULAR PURPOSE.  See the GNU General Public License for
 * more details.
 */

#ifndef _NVME_H
#define _NVME_H

#include <linux/nvme.h>
#include <linux/cdev.h>
#include <linux/pci.h>
#include <linux/kref.h>
#include <linux/blk-mq.h>
#include <linux/lightnvm.h>
#include <linux/sed-opal.h>

extern unsigned int nvme_io_timeout;
#define NVME_IO_TIMEOUT	(nvme_io_timeout * HZ)

extern unsigned int admin_timeout;
#define ADMIN_TIMEOUT	(admin_timeout * HZ)

#define NVME_DEFAULT_KATO	5
#define NVME_KATO_GRACE		10

extern struct workqueue_struct *nvme_wq;

enum {
	NVME_NS_LBA		= 0,
	NVME_NS_LIGHTNVM	= 1,
};

/*
 * List of workarounds for devices that required behavior not specified in
 * the standard.
 */
enum nvme_quirks {
	/*
	 * Prefers I/O aligned to a stripe size specified in a vendor
	 * specific Identify field.
	 */
	NVME_QUIRK_STRIPE_SIZE			= (1 << 0),

	/*
	 * The controller doesn't handle Identify value others than 0 or 1
	 * correctly.
	 */
	NVME_QUIRK_IDENTIFY_CNS			= (1 << 1),

	/*
	 * The controller deterministically returns O's on reads to
	 * logical blocks that deallocate was called on.
	 */
	NVME_QUIRK_DEALLOCATE_ZEROES		= (1 << 2),

	/*
	 * The controller needs a delay before starts checking the device
	 * readiness, which is done by reading the NVME_CSTS_RDY bit.
	 */
	NVME_QUIRK_DELAY_BEFORE_CHK_RDY		= (1 << 3),

	/*
	 * APST should not be used.
	 */
	NVME_QUIRK_NO_APST			= (1 << 4),

	/*
	 * The deepest sleep state should not be used.
	 */
	NVME_QUIRK_NO_DEEPEST_PS		= (1 << 5),

	/*
	 * Supports the LighNVM command set if indicated in vs[1].
	 */
	NVME_QUIRK_LIGHTNVM			= (1 << 6),
};

/*
 * Common request structure for NVMe passthrough.  All drivers must have
 * this structure as the first member of their request-private data.
 */
struct nvme_request {
	struct nvme_command	*cmd;
	union nvme_result	result;
	u8			retries;
	u8			flags;
	u16			status;
};

/*
 * Mark a bio as coming in through the mpath node.
 */
#define REQ_NVME_MPATH		REQ_DRV

enum {
	NVME_REQ_CANCELLED		= (1 << 0),
};

static inline struct nvme_request *nvme_req(struct request *req)
{
	return blk_mq_rq_to_pdu(req);
}

/* The below value is the specific amount of delay needed before checking
 * readiness in case of the PCI_DEVICE(0x1c58, 0x0003), which needs the
 * NVME_QUIRK_DELAY_BEFORE_CHK_RDY quirk enabled. The value (in ms) was
 * found empirically.
 */
#define NVME_QUIRK_DELAY_AMOUNT		2300

enum nvme_ctrl_state {
	NVME_CTRL_NEW,
	NVME_CTRL_LIVE,
	NVME_CTRL_RESETTING,
	NVME_CTRL_RECONNECTING,
	NVME_CTRL_DELETING,
	NVME_CTRL_DEAD,
};

struct nvme_ctrl {
	enum nvme_ctrl_state state;
	bool identified;
	spinlock_t lock;
	const struct nvme_ctrl_ops *ops;
	struct request_queue *admin_q;
	struct request_queue *connect_q;
	struct device *dev;
	int instance;
	struct blk_mq_tag_set *tagset;
	struct blk_mq_tag_set *admin_tagset;
	struct list_head namespaces;
	struct mutex namespaces_mutex;
	struct device ctrl_device;
	struct device *device;	/* char device */
	struct cdev cdev;
	struct work_struct reset_work;
	struct work_struct delete_work;

	struct nvme_subsystem *subsys;
	struct list_head subsys_entry;

	struct opal_dev *opal_dev;

	char name[12];
	u16 cntlid;

	u32 ctrl_config;
	u16 mtfa;
	u32 queue_count;

	u64 cap;
	u32 page_size;
	u32 max_hw_sectors;
	u16 oncs;
	u16 oacs;
	u16 nssa;
	u16 nr_streams;
	atomic_t abort_limit;
	u8 vwc;
	u32 vs;
	u32 sgls;
	u16 kas;
	u8 npss;
	u8 apsta;
	u32 aen_result;
	unsigned int shutdown_timeout;
	unsigned int kato;
	bool subsystem;
	unsigned long quirks;
	struct nvme_id_power_state psd[32];
	struct nvme_effects_log *effects;
	struct work_struct scan_work;
	struct work_struct async_event_work;
	struct delayed_work ka_work;
	struct work_struct fw_act_work;

	/* Power saving configuration */
	u64 ps_max_latency_us;
	bool apst_enabled;

	/* PCIe only: */
	u32 hmpre;
	u32 hmmin;
	u32 hmminds;
	u16 hmmaxd;

	/* Fabrics only */
	u16 sqsize;
	u32 ioccsz;
	u32 iorcsz;
	u16 icdoff;
	u16 maxcmd;
	int nr_reconnects;
	struct nvmf_ctrl_options *opts;
};

struct nvme_subsystem {
	int			instance;
	struct device		dev;
	/*
	 * Because we unregister the device on the last put we need
	 * a separate refcount.
	 */
	struct kref		ref;
	struct list_head	entry;
	struct mutex		lock;
	struct list_head	ctrls;
	struct list_head	nsheads;
	char			subnqn[NVMF_NQN_SIZE];
	char			serial[20];
	char			model[40];
	char			firmware_rev[8];
	u8			cmic;
	u16			vendor_id;
	struct ida		ns_ida;
};

/*
 * Container structure for uniqueue namespace identifiers.
 */
struct nvme_ns_ids {
	u8	eui64[8];
	u8	nguid[16];
	uuid_t	uuid;
};

/*
 * Anchor structure for namespaces.  There is one for each namespace in a
 * NVMe subsystem that any of our controllers can see, and the namespace
 * structure for each controller is chained of it.  For private namespaces
 * there is a 1:1 relation to our namespace structures, that is ->list
 * only ever has a single entry for private namespaces.
 */
struct nvme_ns_head {
#ifdef CONFIG_NVME_MULTIPATH
	struct gendisk		*disk;
	struct nvme_ns __rcu	*current_path;
	struct bio_list		requeue_list;
	spinlock_t		requeue_lock;
	struct work_struct	requeue_work;
#endif
	struct list_head	list;
	struct srcu_struct      srcu;
	struct nvme_subsystem	*subsys;
	unsigned		ns_id;
	struct nvme_ns_ids	ids;
	struct list_head	entry;
	struct kref		ref;
	int			instance;
};

struct nvme_ns {
	struct list_head list;

	struct nvme_ctrl *ctrl;
	struct request_queue *queue;
	struct gendisk *disk;
	struct list_head siblings;
	struct nvm_dev *ndev;
	struct kref kref;
	struct nvme_ns_head *head;

	int lba_shift;
	u16 ms;
	u16 sgs;
	u32 sws;
	bool ext;
	u8 pi_type;
	unsigned long flags;
#define NVME_NS_REMOVING 0
#define NVME_NS_DEAD     1
	u16 noiob;
};

struct nvme_ctrl_ops {
	const char *name;
	struct module *module;
	unsigned int flags;
#define NVME_F_FABRICS			(1 << 0)
#define NVME_F_METADATA_SUPPORTED	(1 << 1)
	int (*reg_read32)(struct nvme_ctrl *ctrl, u32 off, u32 *val);
	int (*reg_write32)(struct nvme_ctrl *ctrl, u32 off, u32 val);
	int (*reg_read64)(struct nvme_ctrl *ctrl, u32 off, u64 *val);
	void (*free_ctrl)(struct nvme_ctrl *ctrl);
	void (*submit_async_event)(struct nvme_ctrl *ctrl);
	void (*delete_ctrl)(struct nvme_ctrl *ctrl);
	int (*get_address)(struct nvme_ctrl *ctrl, char *buf, int size);
	int (*reinit_request)(void *data, struct request *rq);
};

static inline bool nvme_ctrl_ready(struct nvme_ctrl *ctrl)
{
	u32 val = 0;

	if (ctrl->ops->reg_read32(ctrl, NVME_REG_CSTS, &val))
		return false;
	return val & NVME_CSTS_RDY;
}

static inline int nvme_reset_subsystem(struct nvme_ctrl *ctrl)
{
	if (!ctrl->subsystem)
		return -ENOTTY;
	return ctrl->ops->reg_write32(ctrl, NVME_REG_NSSR, 0x4E564D65);
}

static inline u64 nvme_block_nr(struct nvme_ns *ns, sector_t sector)
{
	return (sector >> (ns->lba_shift - 9));
}

static inline void nvme_cleanup_cmd(struct request *req)
{
	if (req->rq_flags & RQF_SPECIAL_PAYLOAD) {
		kfree(page_address(req->special_vec.bv_page) +
		      req->special_vec.bv_offset);
	}
}

static inline void nvme_end_request(struct request *req, __le16 status,
		union nvme_result result)
{
	struct nvme_request *rq = nvme_req(req);

	rq->status = le16_to_cpu(status) >> 1;
	rq->result = result;
	blk_mq_complete_request(req);
}

static inline void nvme_get_ctrl(struct nvme_ctrl *ctrl)
{
	get_device(ctrl->device);
}

static inline void nvme_put_ctrl(struct nvme_ctrl *ctrl)
{
	put_device(ctrl->device);
}

void nvme_complete_rq(struct request *req);
void nvme_cancel_request(struct request *req, void *data, bool reserved);
bool nvme_change_ctrl_state(struct nvme_ctrl *ctrl,
		enum nvme_ctrl_state new_state);
int nvme_disable_ctrl(struct nvme_ctrl *ctrl, u64 cap);
int nvme_enable_ctrl(struct nvme_ctrl *ctrl, u64 cap);
int nvme_shutdown_ctrl(struct nvme_ctrl *ctrl);
int nvme_init_ctrl(struct nvme_ctrl *ctrl, struct device *dev,
		const struct nvme_ctrl_ops *ops, unsigned long quirks);
void nvme_uninit_ctrl(struct nvme_ctrl *ctrl);
void nvme_start_ctrl(struct nvme_ctrl *ctrl);
void nvme_stop_ctrl(struct nvme_ctrl *ctrl);
void nvme_put_ctrl(struct nvme_ctrl *ctrl);
int nvme_init_identify(struct nvme_ctrl *ctrl);

void nvme_queue_scan(struct nvme_ctrl *ctrl);
void nvme_remove_namespaces(struct nvme_ctrl *ctrl);

int nvme_sec_submit(void *data, u16 spsp, u8 secp, void *buffer, size_t len,
		bool send);

void nvme_complete_async_event(struct nvme_ctrl *ctrl, __le16 status,
		union nvme_result *res);

void nvme_stop_queues(struct nvme_ctrl *ctrl);
void nvme_start_queues(struct nvme_ctrl *ctrl);
void nvme_kill_queues(struct nvme_ctrl *ctrl);
void nvme_unfreeze(struct nvme_ctrl *ctrl);
void nvme_wait_freeze(struct nvme_ctrl *ctrl);
void nvme_wait_freeze_timeout(struct nvme_ctrl *ctrl, long timeout);
void nvme_start_freeze(struct nvme_ctrl *ctrl);
int nvme_reinit_tagset(struct nvme_ctrl *ctrl, struct blk_mq_tag_set *set);

#define NVME_QID_ANY -1
struct request *nvme_alloc_request(struct request_queue *q,
		struct nvme_command *cmd, blk_mq_req_flags_t flags, int qid);
blk_status_t nvme_setup_cmd(struct nvme_ns *ns, struct request *req,
		struct nvme_command *cmd);
int nvme_submit_sync_cmd(struct request_queue *q, struct nvme_command *cmd,
		void *buf, unsigned bufflen);
int __nvme_submit_sync_cmd(struct request_queue *q, struct nvme_command *cmd,
		union nvme_result *result, void *buffer, unsigned bufflen,
		unsigned timeout, int qid, int at_head,
		blk_mq_req_flags_t flags);
int nvme_set_queue_count(struct nvme_ctrl *ctrl, int *count);
void nvme_start_keep_alive(struct nvme_ctrl *ctrl);
void nvme_stop_keep_alive(struct nvme_ctrl *ctrl);
int nvme_reset_ctrl(struct nvme_ctrl *ctrl);
int nvme_delete_ctrl(struct nvme_ctrl *ctrl);
int nvme_delete_ctrl_sync(struct nvme_ctrl *ctrl);

extern const struct attribute_group nvme_ns_id_attr_group;
extern const struct block_device_operations nvme_ns_head_ops;

#ifdef CONFIG_NVME_MULTIPATH
void nvme_failover_req(struct request *req);
bool nvme_req_needs_failover(struct request *req);
void nvme_kick_requeue_lists(struct nvme_ctrl *ctrl);
int nvme_mpath_alloc_disk(struct nvme_ctrl *ctrl,struct nvme_ns_head *head);
void nvme_mpath_add_disk(struct nvme_ns_head *head);
void nvme_mpath_add_disk_links(struct nvme_ns *ns);
void nvme_mpath_remove_disk(struct nvme_ns_head *head);
void nvme_mpath_remove_disk_links(struct nvme_ns *ns);

static inline void nvme_mpath_clear_current_path(struct nvme_ns *ns)
{
	struct nvme_ns_head *head = ns->head;

	if (head && ns == srcu_dereference(head->current_path, &head->srcu))
		rcu_assign_pointer(head->current_path, NULL);
}
struct nvme_ns *nvme_find_path(struct nvme_ns_head *head);
<<<<<<< HEAD
=======

static inline void nvme_mpath_check_last_path(struct nvme_ns *ns)
{
	struct nvme_ns_head *head = ns->head;

	if (head->disk && list_empty(&head->list))
		kblockd_schedule_work(&head->requeue_work);
}

>>>>>>> 8f05b9c6
#else
static inline void nvme_failover_req(struct request *req)
{
}
static inline bool nvme_req_needs_failover(struct request *req)
{
	return false;
}
static inline void nvme_kick_requeue_lists(struct nvme_ctrl *ctrl)
{
}
static inline int nvme_mpath_alloc_disk(struct nvme_ctrl *ctrl,
		struct nvme_ns_head *head)
{
	return 0;
}
static inline void nvme_mpath_add_disk(struct nvme_ns_head *head)
{
}
static inline void nvme_mpath_remove_disk(struct nvme_ns_head *head)
{
}
static inline void nvme_mpath_add_disk_links(struct nvme_ns *ns)
{
}
static inline void nvme_mpath_remove_disk_links(struct nvme_ns *ns)
{
}
static inline void nvme_mpath_clear_current_path(struct nvme_ns *ns)
{
}
<<<<<<< HEAD
=======
static inline void nvme_mpath_check_last_path(struct nvme_ns *ns)
{
}
>>>>>>> 8f05b9c6
#endif /* CONFIG_NVME_MULTIPATH */

#ifdef CONFIG_NVM
int nvme_nvm_register(struct nvme_ns *ns, char *disk_name, int node);
void nvme_nvm_unregister(struct nvme_ns *ns);
int nvme_nvm_register_sysfs(struct nvme_ns *ns);
void nvme_nvm_unregister_sysfs(struct nvme_ns *ns);
int nvme_nvm_ioctl(struct nvme_ns *ns, unsigned int cmd, unsigned long arg);
#else
static inline int nvme_nvm_register(struct nvme_ns *ns, char *disk_name,
				    int node)
{
	return 0;
}

static inline void nvme_nvm_unregister(struct nvme_ns *ns) {};
static inline int nvme_nvm_register_sysfs(struct nvme_ns *ns)
{
	return 0;
}
static inline void nvme_nvm_unregister_sysfs(struct nvme_ns *ns) {};
static inline int nvme_nvm_ioctl(struct nvme_ns *ns, unsigned int cmd,
							unsigned long arg)
{
	return -ENOTTY;
}
#endif /* CONFIG_NVM */

static inline struct nvme_ns *nvme_get_ns_from_dev(struct device *dev)
{
	return dev_to_disk(dev)->private_data;
}

int __init nvme_core_init(void);
void nvme_core_exit(void);

#endif /* _NVME_H */<|MERGE_RESOLUTION|>--- conflicted
+++ resolved
@@ -417,8 +417,6 @@
 		rcu_assign_pointer(head->current_path, NULL);
 }
 struct nvme_ns *nvme_find_path(struct nvme_ns_head *head);
-<<<<<<< HEAD
-=======
 
 static inline void nvme_mpath_check_last_path(struct nvme_ns *ns)
 {
@@ -428,7 +426,6 @@
 		kblockd_schedule_work(&head->requeue_work);
 }
 
->>>>>>> 8f05b9c6
 #else
 static inline void nvme_failover_req(struct request *req)
 {
@@ -460,12 +457,9 @@
 static inline void nvme_mpath_clear_current_path(struct nvme_ns *ns)
 {
 }
-<<<<<<< HEAD
-=======
 static inline void nvme_mpath_check_last_path(struct nvme_ns *ns)
 {
 }
->>>>>>> 8f05b9c6
 #endif /* CONFIG_NVME_MULTIPATH */
 
 #ifdef CONFIG_NVM
