--- conflicted
+++ resolved
@@ -960,11 +960,8 @@
 	iph->saddr	= fl4.saddr;
 	iph->ttl	= ttl ? : ip4_dst_hoplimit(&rt->dst);
 	tunnel_ip_select_ident(skb, old_iph, &rt->dst);
-<<<<<<< HEAD
-=======
 
 	nf_reset(skb);
->>>>>>> 9437a248
 
 	vxlan_set_owner(dev, skb);
 
