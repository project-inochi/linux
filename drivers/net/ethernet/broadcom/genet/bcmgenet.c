--- conflicted
+++ resolved
@@ -2557,8 +2557,6 @@
 
 	netif_dbg(priv, intr, priv->dev, "%s\n", __func__);
 
-<<<<<<< HEAD
-=======
 	spin_lock_irqsave(&priv->lock, flags);
 	status = priv->irq0_stat;
 	priv->irq0_stat = 0;
@@ -2570,7 +2568,6 @@
 		bcmgenet_power_up(priv, GENET_POWER_WOL_MAGIC);
 	}
 
->>>>>>> 95422dec
 	/* Link UP/DOWN event */
 	if (status & UMAC_IRQ_LINK_EVENT)
 		phy_mac_interrupt(priv->phydev,
@@ -2661,7 +2658,6 @@
 		}
 	}
 
-<<<<<<< HEAD
 	if (priv->irq0_stat & (UMAC_IRQ_PHY_DET_R |
 				UMAC_IRQ_PHY_DET_F |
 				UMAC_IRQ_LINK_EVENT |
@@ -2671,8 +2667,6 @@
 		schedule_work(&priv->bcmgenet_irq_work);
 	}
 
-=======
->>>>>>> 95422dec
 	if ((priv->hw_params->flags & GENET_HAS_MDIO_INTR) &&
 		status & (UMAC_IRQ_MDIO_DONE | UMAC_IRQ_MDIO_ERROR)) {
 		wake_up(&priv->wq);
@@ -3309,7 +3303,6 @@
 	 */
 	gphy_rev = reg & 0xffff;
 
-<<<<<<< HEAD
 	if (GENET_IS_V5(priv)) {
 		/* The EPHY revision should come from the MDIO registers of
 		 * the PHY not from GENET.
@@ -3318,28 +3311,17 @@
 			pr_warn("GENET is reporting EPHY revision: 0x%04x\n",
 				gphy_rev);
 		}
-=======
 	/* This is reserved so should require special treatment */
-	if (gphy_rev == 0 || gphy_rev == 0x01ff) {
+	} else if (gphy_rev == 0 || gphy_rev == 0x01ff) {
 		pr_warn("Invalid GPHY revision detected: 0x%04x\n", gphy_rev);
 		return;
-	}
-
->>>>>>> 95422dec
 	/* This is the good old scheme, just GPHY major, no minor nor patch */
 	} else if ((gphy_rev & 0xf0) != 0) {
 		priv->gphy_rev = gphy_rev << 8;
 	/* This is the new scheme, GPHY major rolls over with 0x10 = rev G0 */
 	} else if ((gphy_rev & 0xff00) != 0) {
 		priv->gphy_rev = gphy_rev;
-<<<<<<< HEAD
-	/* This is reserved so should require special treatment */
-	} else if (gphy_rev == 0 || gphy_rev == 0x01ff) {
-		pr_warn("Invalid GPHY revision detected: 0x%04x\n", gphy_rev);
-		return;
-	}
-=======
->>>>>>> 95422dec
+	}
 
 #ifdef CONFIG_PHYS_ADDR_T_64BIT
 	if (!(params->flags & GENET_HAS_40BITS))
