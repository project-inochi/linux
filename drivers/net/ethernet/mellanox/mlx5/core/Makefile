# SPDX-License-Identifier: GPL-2.0
#
# Makefile for Mellanox 5th generation network adapters
# (ConnectX series) core & netdev driver
#

subdir-ccflags-y += -I$(src)

obj-$(CONFIG_MLX5_CORE) += mlx5_core.o

#
# mlx5 core basic
#
mlx5_core-y :=	main.o cmd.o debugfs.o fw.o eq.o uar.o pagealloc.o \
		health.o mcg.o cq.o alloc.o qp.o port.o mr.o pd.o \
		transobj.o vport.o sriov.o fs_cmd.o fs_core.o pci_irq.o \
		fs_counters.o rl.o lag.o dev.o events.o wq.o lib/gid.o \
		lib/devcom.o lib/pci_vsc.o lib/dm.o diag/fs_tracepoint.o \
		diag/fw_tracer.o diag/crdump.o devlink.o diag/rsc_dump.o

#
# Netdev basic
#
mlx5_core-$(CONFIG_MLX5_CORE_EN) += en_main.o en_common.o en_fs.o en_ethtool.o \
		en_tx.o en_rx.o en_dim.o en_txrx.o en/xdp.o en_stats.o \
		en_selftest.o en/port.o en/monitor_stats.o en/health.o \
		en/reporter_tx.o en/reporter_rx.o en/params.o en/xsk/umem.o \
		en/xsk/setup.o en/xsk/rx.o en/xsk/tx.o en/devlink.o

#
# Netdev extra
#
mlx5_core-$(CONFIG_MLX5_EN_ARFS)     += en_arfs.o
mlx5_core-$(CONFIG_MLX5_EN_RXNFC)    += en_fs_ethtool.o
mlx5_core-$(CONFIG_MLX5_CORE_EN_DCB) += en_dcbnl.o en/port_buffer.o
mlx5_core-$(CONFIG_MLX5_ESWITCH)     += en_rep.o en_tc.o en/tc_tun.o lib/port_tun.o lag_mp.o \
					lib/geneve.o en/mapping.o en/tc_tun_vxlan.o en/tc_tun_gre.o \
					en/tc_tun_geneve.o diag/en_tc_tracepoint.o
mlx5_core-$(CONFIG_PCI_HYPERV_INTERFACE) += en/hv_vhca_stats.o
mlx5_core-$(CONFIG_MLX5_TC_CT)	     += en/tc_ct.o

#
# Core extra
#
mlx5_core-$(CONFIG_MLX5_ESWITCH)   += eswitch.o eswitch_offloads.o eswitch_offloads_termtbl.o \
<<<<<<< HEAD
				      ecpf.o rdma.o eswitch_offloads_chains.o
=======
				      ecpf.o rdma.o esw/chains.o
>>>>>>> 04d5ce62
mlx5_core-$(CONFIG_MLX5_MPFS)      += lib/mpfs.o
mlx5_core-$(CONFIG_VXLAN)          += lib/vxlan.o
mlx5_core-$(CONFIG_PTP_1588_CLOCK) += lib/clock.o
mlx5_core-$(CONFIG_PCI_HYPERV_INTERFACE) += lib/hv.o lib/hv_vhca.o

#
# Ipoib netdev
#
mlx5_core-$(CONFIG_MLX5_CORE_IPOIB) += ipoib/ipoib.o ipoib/ethtool.o ipoib/ipoib_vlan.o

#
# Accelerations & FPGA
#
mlx5_core-$(CONFIG_MLX5_FPGA_IPSEC) += fpga/ipsec.o
mlx5_core-$(CONFIG_MLX5_FPGA_TLS)   += fpga/tls.o
mlx5_core-$(CONFIG_MLX5_ACCEL)      += lib/crypto.o accel/tls.o accel/ipsec.o

mlx5_core-$(CONFIG_MLX5_FPGA) += fpga/cmd.o fpga/core.o fpga/conn.o fpga/sdk.o

mlx5_core-$(CONFIG_MLX5_EN_IPSEC) += en_accel/ipsec.o en_accel/ipsec_rxtx.o \
				     en_accel/ipsec_stats.o

mlx5_core-$(CONFIG_MLX5_EN_TLS) += en_accel/tls.o en_accel/tls_rxtx.o en_accel/tls_stats.o \
				   en_accel/ktls.o en_accel/ktls_tx.o

mlx5_core-$(CONFIG_MLX5_SW_STEERING) += steering/dr_domain.o steering/dr_table.o \
					steering/dr_matcher.o steering/dr_rule.o \
					steering/dr_icm_pool.o \
					steering/dr_ste.o steering/dr_send.o \
					steering/dr_cmd.o steering/dr_fw.o \
					steering/dr_action.o steering/fs_dr.o<|MERGE_RESOLUTION|>--- conflicted
+++ resolved
@@ -43,11 +43,7 @@
 # Core extra
 #
 mlx5_core-$(CONFIG_MLX5_ESWITCH)   += eswitch.o eswitch_offloads.o eswitch_offloads_termtbl.o \
-<<<<<<< HEAD
-				      ecpf.o rdma.o eswitch_offloads_chains.o
-=======
 				      ecpf.o rdma.o esw/chains.o
->>>>>>> 04d5ce62
 mlx5_core-$(CONFIG_MLX5_MPFS)      += lib/mpfs.o
 mlx5_core-$(CONFIG_VXLAN)          += lib/vxlan.o
 mlx5_core-$(CONFIG_PTP_1588_CLOCK) += lib/clock.o
