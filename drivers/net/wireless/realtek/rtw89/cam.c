// SPDX-License-Identifier: GPL-2.0 OR BSD-3-Clause
/* Copyright(c) 2019-2020  Realtek Corporation
 */

#include "cam.h"
#include "debug.h"
#include "fw.h"
#include "mac.h"

static struct sk_buff *
rtw89_cam_get_sec_key_cmd(struct rtw89_dev *rtwdev,
			  struct rtw89_sec_cam_entry *sec_cam,
			  bool ext_key)
{
	struct sk_buff *skb;
	u32 cmd_len = H2C_SEC_CAM_LEN;
	u32 key32[4];
	u8 *cmd;
	int i, j;

	skb = rtw89_fw_h2c_alloc_skb_with_hdr(rtwdev, cmd_len);
	if (!skb)
		return NULL;

	skb_put_zero(skb, cmd_len);

	for (i = 0; i < 4; i++) {
		j = i * 4;
		j += ext_key ? 16 : 0;
		key32[i] = FIELD_PREP(GENMASK(7, 0), sec_cam->key[j + 0]) |
			   FIELD_PREP(GENMASK(15, 8), sec_cam->key[j + 1]) |
			   FIELD_PREP(GENMASK(23, 16), sec_cam->key[j + 2]) |
			   FIELD_PREP(GENMASK(31, 24), sec_cam->key[j + 3]);
	}

	cmd = skb->data;
	RTW89_SET_FWCMD_SEC_IDX(cmd, sec_cam->sec_cam_idx + (ext_key ? 1 : 0));
	RTW89_SET_FWCMD_SEC_OFFSET(cmd, sec_cam->offset);
	RTW89_SET_FWCMD_SEC_LEN(cmd, sec_cam->len);
	RTW89_SET_FWCMD_SEC_TYPE(cmd, sec_cam->type);
	RTW89_SET_FWCMD_SEC_EXT_KEY(cmd, ext_key);
	RTW89_SET_FWCMD_SEC_SPP_MODE(cmd, sec_cam->spp_mode);
	RTW89_SET_FWCMD_SEC_KEY0(cmd, key32[0]);
	RTW89_SET_FWCMD_SEC_KEY1(cmd, key32[1]);
	RTW89_SET_FWCMD_SEC_KEY2(cmd, key32[2]);
	RTW89_SET_FWCMD_SEC_KEY3(cmd, key32[3]);

	return skb;
}

static int rtw89_cam_send_sec_key_cmd(struct rtw89_dev *rtwdev,
				      struct rtw89_sec_cam_entry *sec_cam)
{
	struct sk_buff *skb, *ext_skb;
	int ret;

	skb = rtw89_cam_get_sec_key_cmd(rtwdev, sec_cam, false);
	if (!skb) {
		rtw89_err(rtwdev, "failed to get sec key command\n");
		return -ENOMEM;
	}

	rtw89_h2c_pkt_set_hdr(rtwdev, skb,
			      FWCMD_TYPE_H2C,
			      H2C_CAT_MAC,
			      H2C_CL_MAC_SEC_CAM,
			      H2C_FUNC_MAC_SEC_UPD, 1, 0,
			      H2C_SEC_CAM_LEN);
	ret = rtw89_h2c_tx(rtwdev, skb, false);
	if (ret) {
		rtw89_err(rtwdev, "failed to send sec key h2c: %d\n", ret);
		dev_kfree_skb(skb);
		return ret;
	}

	if (!sec_cam->ext_key)
		return 0;

	ext_skb = rtw89_cam_get_sec_key_cmd(rtwdev, sec_cam, true);
	if (!ext_skb) {
		rtw89_err(rtwdev, "failed to get ext sec key command\n");
		return -ENOMEM;
	}

	rtw89_h2c_pkt_set_hdr(rtwdev, ext_skb,
			      FWCMD_TYPE_H2C,
			      H2C_CAT_MAC,
			      H2C_CL_MAC_SEC_CAM,
			      H2C_FUNC_MAC_SEC_UPD,
			      1, 0, H2C_SEC_CAM_LEN);
	ret = rtw89_h2c_tx(rtwdev, ext_skb, false);
	if (ret) {
		rtw89_err(rtwdev, "failed to send ext sec key h2c: %d\n", ret);
		dev_kfree_skb(ext_skb);
		return ret;
	}

	return 0;
}

static int rtw89_cam_get_avail_sec_cam(struct rtw89_dev *rtwdev,
				       u8 *sec_cam_idx, bool ext_key)
{
	const struct rtw89_chip_info *chip = rtwdev->chip;
	struct rtw89_cam_info *cam_info = &rtwdev->cam_info;
	u8 sec_cam_num = chip->scam_num;
	u8 idx = 0;

	if (!ext_key) {
		idx = find_first_zero_bit(cam_info->sec_cam_map, sec_cam_num);
		if (idx >= sec_cam_num)
			return -EBUSY;

		set_bit(idx, cam_info->sec_cam_map);
		*sec_cam_idx = idx;

		return 0;
	}

again:
	idx = find_next_zero_bit(cam_info->sec_cam_map, sec_cam_num, idx);
	if (idx >= sec_cam_num - 1)
		return -EBUSY;
	/* ext keys need two cam entries for 256-bit key */
	if (test_bit(idx + 1, cam_info->sec_cam_map)) {
		idx++;
		goto again;
	}

	set_bit(idx, cam_info->sec_cam_map);
	set_bit(idx + 1, cam_info->sec_cam_map);
	*sec_cam_idx = idx;

	return 0;
}

static int rtw89_cam_get_addr_cam_key_idx(struct rtw89_addr_cam_entry *addr_cam,
					  struct rtw89_sec_cam_entry *sec_cam,
					  struct ieee80211_key_conf *key,
					  u8 *key_idx)
{
	u8 idx;

	/* RTW89_ADDR_CAM_SEC_NONE	: not enabled
	 * RTW89_ADDR_CAM_SEC_ALL_UNI	: 0 - 6 unicast
	 * RTW89_ADDR_CAM_SEC_NORMAL	: 0 - 1 unicast, 2 - 4 group, 5 - 6 BIP
	 * RTW89_ADDR_CAM_SEC_4GROUP	: 0 - 1 unicast, 2 - 5 group, 6 BIP
	 */
	switch (addr_cam->sec_ent_mode) {
	case RTW89_ADDR_CAM_SEC_NONE:
		return -EINVAL;
	case RTW89_ADDR_CAM_SEC_ALL_UNI:
		idx = find_first_zero_bit(addr_cam->sec_cam_map,
					  RTW89_SEC_CAM_IN_ADDR_CAM);
		if (idx >= RTW89_SEC_CAM_IN_ADDR_CAM)
			return -EBUSY;
		*key_idx = idx;
		break;
	case RTW89_ADDR_CAM_SEC_NORMAL:
		if (sec_cam->type == RTW89_SEC_KEY_TYPE_BIP_CCMP128) {
			idx = find_next_zero_bit(addr_cam->sec_cam_map,
						 RTW89_SEC_CAM_IN_ADDR_CAM, 5);
			if (idx > 6)
				return -EBUSY;
			*key_idx = idx;
			break;
		}

		if (key->flags & IEEE80211_KEY_FLAG_PAIRWISE) {
			idx = find_next_zero_bit(addr_cam->sec_cam_map,
						 RTW89_SEC_CAM_IN_ADDR_CAM, 0);
			if (idx > 1)
				return -EBUSY;
			*key_idx = idx;
			break;
		}

		/* Group keys */
		idx = find_next_zero_bit(addr_cam->sec_cam_map,
					 RTW89_SEC_CAM_IN_ADDR_CAM, 2);
		if (idx > 4)
			return -EBUSY;
		*key_idx = idx;
		break;
	case RTW89_ADDR_CAM_SEC_4GROUP:
		if (sec_cam->type == RTW89_SEC_KEY_TYPE_BIP_CCMP128) {
			if (test_bit(6, addr_cam->sec_cam_map))
				return -EINVAL;
			*key_idx = 6;
			break;
		}

		if (key->flags & IEEE80211_KEY_FLAG_PAIRWISE) {
			idx = find_next_zero_bit(addr_cam->sec_cam_map,
						 RTW89_SEC_CAM_IN_ADDR_CAM, 0);
			if (idx > 1)
				return -EBUSY;
			*key_idx = idx;
			break;
		}

		/* Group keys */
		idx = find_next_zero_bit(addr_cam->sec_cam_map,
					 RTW89_SEC_CAM_IN_ADDR_CAM, 2);
		if (idx > 5)
			return -EBUSY;
		*key_idx = idx;
		break;
	}

	return 0;
}

static int rtw89_cam_attach_sec_cam(struct rtw89_dev *rtwdev,
				    struct ieee80211_vif *vif,
				    struct ieee80211_sta *sta,
				    struct ieee80211_key_conf *key,
				    struct rtw89_sec_cam_entry *sec_cam)
{
	struct rtw89_sta *rtwsta = sta_to_rtwsta_safe(sta);
	struct rtw89_vif *rtwvif;
	struct rtw89_addr_cam_entry *addr_cam;
	u8 key_idx = 0;
	int ret;

	if (!vif) {
		rtw89_err(rtwdev, "No iface for adding sec cam\n");
		return -EINVAL;
	}

	rtwvif = (struct rtw89_vif *)vif->drv_priv;
	addr_cam = rtw89_get_addr_cam_of(rtwvif, rtwsta);

	if (key->cipher == WLAN_CIPHER_SUITE_WEP40 ||
	    key->cipher == WLAN_CIPHER_SUITE_WEP104)
		addr_cam->sec_ent_mode = RTW89_ADDR_CAM_SEC_ALL_UNI;

	ret = rtw89_cam_get_addr_cam_key_idx(addr_cam, sec_cam, key, &key_idx);
	if (ret) {
		rtw89_err(rtwdev, "failed to get addr cam key idx %d, %d\n",
			  addr_cam->sec_ent_mode, sec_cam->type);
		return ret;
	}

	key->hw_key_idx = key_idx;
	addr_cam->sec_ent_keyid[key_idx] = key->keyidx;
	addr_cam->sec_ent[key_idx] = sec_cam->sec_cam_idx;
	addr_cam->sec_entries[key_idx] = sec_cam;
	set_bit(key_idx, addr_cam->sec_cam_map);
	ret = rtw89_chip_h2c_dctl_sec_cam(rtwdev, rtwvif, rtwsta);
	if (ret) {
		rtw89_err(rtwdev, "failed to update dctl cam sec entry: %d\n",
			  ret);
		return ret;
	}
	ret = rtw89_fw_h2c_cam(rtwdev, rtwvif, rtwsta, NULL);
	if (ret) {
		rtw89_err(rtwdev, "failed to update addr cam sec entry: %d\n",
			  ret);
		clear_bit(key_idx, addr_cam->sec_cam_map);
		addr_cam->sec_entries[key_idx] = NULL;
		return ret;
	}

	return 0;
}

static int rtw89_cam_sec_key_install(struct rtw89_dev *rtwdev,
				     struct ieee80211_vif *vif,
				     struct ieee80211_sta *sta,
				     struct ieee80211_key_conf *key,
				     u8 hw_key_type, bool ext_key)
{
	struct rtw89_sec_cam_entry *sec_cam = NULL;
	struct rtw89_cam_info *cam_info = &rtwdev->cam_info;
	u8 sec_cam_idx;
	int ret;

	/* maximum key length 256-bit */
	if (key->keylen > 32) {
		rtw89_err(rtwdev, "invalid sec key length %d\n", key->keylen);
		return -EINVAL;
	}

	ret = rtw89_cam_get_avail_sec_cam(rtwdev, &sec_cam_idx, ext_key);
	if (ret) {
		rtw89_warn(rtwdev, "no available sec cam: %d ext: %d\n",
			   ret, ext_key);
		return ret;
	}

	sec_cam = kzalloc(sizeof(*sec_cam), GFP_KERNEL);
	if (!sec_cam) {
		ret = -ENOMEM;
		goto err_release_cam;
	}

	sec_cam->sec_cam_idx = sec_cam_idx;
	sec_cam->type = hw_key_type;
	sec_cam->len = RTW89_SEC_CAM_LEN;
	sec_cam->ext_key = ext_key;
	memcpy(sec_cam->key, key->key, key->keylen);
	ret = rtw89_cam_send_sec_key_cmd(rtwdev, sec_cam);
	if (ret) {
		rtw89_err(rtwdev, "failed to send sec key cmd: %d\n", ret);
		goto err_release_cam;
	}

	/* associate with addr cam */
	ret = rtw89_cam_attach_sec_cam(rtwdev, vif, sta, key, sec_cam);
	if (ret) {
		rtw89_err(rtwdev, "failed to attach sec cam: %d\n", ret);
		goto err_release_cam;
	}

	return 0;

err_release_cam:
	kfree(sec_cam);
	clear_bit(sec_cam_idx, cam_info->sec_cam_map);
	if (ext_key)
		clear_bit(sec_cam_idx + 1, cam_info->sec_cam_map);

	return ret;
}

int rtw89_cam_sec_key_add(struct rtw89_dev *rtwdev,
			  struct ieee80211_vif *vif,
			  struct ieee80211_sta *sta,
			  struct ieee80211_key_conf *key)
{
	const struct rtw89_chip_info *chip = rtwdev->chip;
	u8 hw_key_type;
	bool ext_key = false;
	int ret;

	switch (key->cipher) {
	case WLAN_CIPHER_SUITE_WEP40:
		hw_key_type = RTW89_SEC_KEY_TYPE_WEP40;
		break;
	case WLAN_CIPHER_SUITE_WEP104:
		hw_key_type = RTW89_SEC_KEY_TYPE_WEP104;
		break;
	case WLAN_CIPHER_SUITE_CCMP:
		hw_key_type = RTW89_SEC_KEY_TYPE_CCMP128;
		key->flags |= IEEE80211_KEY_FLAG_SW_MGMT_TX;
		break;
	case WLAN_CIPHER_SUITE_CCMP_256:
		hw_key_type = RTW89_SEC_KEY_TYPE_CCMP256;
		key->flags |= IEEE80211_KEY_FLAG_SW_MGMT_TX;
		ext_key = true;
		break;
	case WLAN_CIPHER_SUITE_GCMP:
		hw_key_type = RTW89_SEC_KEY_TYPE_GCMP128;
		key->flags |= IEEE80211_KEY_FLAG_SW_MGMT_TX;
		break;
	case WLAN_CIPHER_SUITE_GCMP_256:
		hw_key_type = RTW89_SEC_KEY_TYPE_GCMP256;
		key->flags |= IEEE80211_KEY_FLAG_SW_MGMT_TX;
		ext_key = true;
		break;
	case WLAN_CIPHER_SUITE_AES_CMAC:
		hw_key_type = RTW89_SEC_KEY_TYPE_BIP_CCMP128;
		break;
	default:
		return -EOPNOTSUPP;
	}

	if (!chip->hw_sec_hdr)
		key->flags |= IEEE80211_KEY_FLAG_GENERATE_IV;

	ret = rtw89_cam_sec_key_install(rtwdev, vif, sta, key, hw_key_type,
					ext_key);
	if (ret) {
		rtw89_err(rtwdev, "failed to install key type %d ext %d: %d\n",
			  hw_key_type, ext_key, ret);
		return ret;
	}

	return 0;
}

int rtw89_cam_sec_key_del(struct rtw89_dev *rtwdev,
			  struct ieee80211_vif *vif,
			  struct ieee80211_sta *sta,
			  struct ieee80211_key_conf *key,
			  bool inform_fw)
{
	struct rtw89_sta *rtwsta = sta_to_rtwsta_safe(sta);
	struct rtw89_cam_info *cam_info = &rtwdev->cam_info;
	struct rtw89_vif *rtwvif;
	struct rtw89_addr_cam_entry *addr_cam;
	struct rtw89_sec_cam_entry *sec_cam;
	u8 key_idx = key->hw_key_idx;
	u8 sec_cam_idx;
	int ret = 0;

	if (!vif) {
		rtw89_err(rtwdev, "No iface for deleting sec cam\n");
		return -EINVAL;
	}

	rtwvif = (struct rtw89_vif *)vif->drv_priv;
	addr_cam = rtw89_get_addr_cam_of(rtwvif, rtwsta);
	sec_cam = addr_cam->sec_entries[key_idx];
	if (!sec_cam)
		return -EINVAL;

	/* detach sec cam from addr cam */
	clear_bit(key_idx, addr_cam->sec_cam_map);
	addr_cam->sec_entries[key_idx] = NULL;
	if (inform_fw) {
		ret = rtw89_chip_h2c_dctl_sec_cam(rtwdev, rtwvif, rtwsta);
		if (ret)
			rtw89_err(rtwdev, "failed to update dctl cam del key: %d\n", ret);
		ret = rtw89_fw_h2c_cam(rtwdev, rtwvif, rtwsta, NULL);
		if (ret)
			rtw89_err(rtwdev, "failed to update cam del key: %d\n", ret);
	}

	/* clear valid bit in addr cam will disable sec cam,
	 * so we don't need to send H2C command again
	 */
	sec_cam_idx = sec_cam->sec_cam_idx;
	clear_bit(sec_cam_idx, cam_info->sec_cam_map);
	if (sec_cam->ext_key)
		clear_bit(sec_cam_idx + 1, cam_info->sec_cam_map);

	kfree(sec_cam);

	return ret;
}

static void rtw89_cam_reset_key_iter(struct ieee80211_hw *hw,
				     struct ieee80211_vif *vif,
				     struct ieee80211_sta *sta,
				     struct ieee80211_key_conf *key,
				     void *data)
{
	struct rtw89_dev *rtwdev = (struct rtw89_dev *)data;

	rtw89_cam_sec_key_del(rtwdev, vif, sta, key, false);
}

void rtw89_cam_deinit_addr_cam(struct rtw89_dev *rtwdev,
			       struct rtw89_addr_cam_entry *addr_cam)
{
	struct rtw89_cam_info *cam_info = &rtwdev->cam_info;

	addr_cam->valid = false;
	clear_bit(addr_cam->addr_cam_idx, cam_info->addr_cam_map);
}

void rtw89_cam_deinit_bssid_cam(struct rtw89_dev *rtwdev,
				struct rtw89_bssid_cam_entry *bssid_cam)
{
	struct rtw89_cam_info *cam_info = &rtwdev->cam_info;

	bssid_cam->valid = false;
	clear_bit(bssid_cam->bssid_cam_idx, cam_info->bssid_cam_map);
}

void rtw89_cam_deinit(struct rtw89_dev *rtwdev, struct rtw89_vif *rtwvif)
{
	struct rtw89_addr_cam_entry *addr_cam = &rtwvif->addr_cam;
	struct rtw89_bssid_cam_entry *bssid_cam = &rtwvif->bssid_cam;

	rtw89_cam_deinit_addr_cam(rtwdev, addr_cam);
	rtw89_cam_deinit_bssid_cam(rtwdev, bssid_cam);
}

void rtw89_cam_reset_keys(struct rtw89_dev *rtwdev)
{
	rcu_read_lock();
	ieee80211_iter_keys_rcu(rtwdev->hw, NULL, rtw89_cam_reset_key_iter, rtwdev);
	rcu_read_unlock();
}

static int rtw89_cam_get_avail_addr_cam(struct rtw89_dev *rtwdev,
					u8 *addr_cam_idx)
{
	const struct rtw89_chip_info *chip = rtwdev->chip;
	struct rtw89_cam_info *cam_info = &rtwdev->cam_info;
	u8 addr_cam_num = chip->acam_num;
	u8 idx;

	idx = find_first_zero_bit(cam_info->addr_cam_map, addr_cam_num);
	if (idx >= addr_cam_num)
		return -EBUSY;

	set_bit(idx, cam_info->addr_cam_map);
	*addr_cam_idx = idx;

	return 0;
}

static u8 rtw89_get_addr_cam_entry_size(struct rtw89_dev *rtwdev)
{
	const struct rtw89_chip_info *chip = rtwdev->chip;

	switch (chip->chip_id) {
	case RTL8852A:
	case RTL8852B:
	case RTL8851B:
		return ADDR_CAM_ENT_SIZE;
	default:
		return ADDR_CAM_ENT_SHORT_SIZE;
	}
}

int rtw89_cam_init_addr_cam(struct rtw89_dev *rtwdev,
			    struct rtw89_addr_cam_entry *addr_cam,
			    const struct rtw89_bssid_cam_entry *bssid_cam)
{
	u8 addr_cam_idx;
	int i;
	int ret;

	if (unlikely(addr_cam->valid)) {
		rtw89_debug(rtwdev, RTW89_DBG_FW,
			    "addr cam is already valid; skip init\n");
		return 0;
	}

	ret = rtw89_cam_get_avail_addr_cam(rtwdev, &addr_cam_idx);
	if (ret) {
		rtw89_err(rtwdev, "failed to get available addr cam\n");
		return ret;
	}

	addr_cam->addr_cam_idx = addr_cam_idx;
	addr_cam->len = rtw89_get_addr_cam_entry_size(rtwdev);
	addr_cam->offset = 0;
	addr_cam->valid = true;
	addr_cam->addr_mask = 0;
	addr_cam->mask_sel = RTW89_NO_MSK;
	addr_cam->sec_ent_mode = RTW89_ADDR_CAM_SEC_NORMAL;
	bitmap_zero(addr_cam->sec_cam_map, RTW89_SEC_CAM_IN_ADDR_CAM);

	for (i = 0; i < RTW89_SEC_CAM_IN_ADDR_CAM; i++) {
		addr_cam->sec_ent_keyid[i] = 0;
		addr_cam->sec_ent[i] = 0;
	}

	/* associate addr cam with bssid cam */
	addr_cam->bssid_cam_idx = bssid_cam->bssid_cam_idx;

	return 0;
}

static int rtw89_cam_get_avail_bssid_cam(struct rtw89_dev *rtwdev,
					 u8 *bssid_cam_idx)
{
	const struct rtw89_chip_info *chip = rtwdev->chip;
	struct rtw89_cam_info *cam_info = &rtwdev->cam_info;
	u8 bssid_cam_num = chip->bcam_num;
	u8 idx;

	idx = find_first_zero_bit(cam_info->bssid_cam_map, bssid_cam_num);
	if (idx >= bssid_cam_num)
		return -EBUSY;

	set_bit(idx, cam_info->bssid_cam_map);
	*bssid_cam_idx = idx;

	return 0;
}

int rtw89_cam_init_bssid_cam(struct rtw89_dev *rtwdev,
			     struct rtw89_vif *rtwvif,
			     struct rtw89_bssid_cam_entry *bssid_cam,
			     const u8 *bssid)
{
	u8 bssid_cam_idx;
	int ret;

	if (unlikely(bssid_cam->valid)) {
		rtw89_debug(rtwdev, RTW89_DBG_FW,
			    "bssid cam is already valid; skip init\n");
		return 0;
	}

	ret = rtw89_cam_get_avail_bssid_cam(rtwdev, &bssid_cam_idx);
	if (ret) {
		rtw89_err(rtwdev, "failed to get available bssid cam\n");
		return ret;
	}

	bssid_cam->bssid_cam_idx = bssid_cam_idx;
	bssid_cam->phy_idx = rtwvif->phy_idx;
	bssid_cam->len = BSSID_CAM_ENT_SIZE;
	bssid_cam->offset = 0;
	bssid_cam->valid = true;
	ether_addr_copy(bssid_cam->bssid, bssid);

	return 0;
}

void rtw89_cam_bssid_changed(struct rtw89_dev *rtwdev, struct rtw89_vif *rtwvif)
{
	struct rtw89_bssid_cam_entry *bssid_cam = &rtwvif->bssid_cam;

	ether_addr_copy(bssid_cam->bssid, rtwvif->bssid);
}

int rtw89_cam_init(struct rtw89_dev *rtwdev, struct rtw89_vif *rtwvif)
{
	struct rtw89_addr_cam_entry *addr_cam = &rtwvif->addr_cam;
	struct rtw89_bssid_cam_entry *bssid_cam = &rtwvif->bssid_cam;
	int ret;

	ret = rtw89_cam_init_bssid_cam(rtwdev, rtwvif, bssid_cam, rtwvif->bssid);
	if (ret) {
		rtw89_err(rtwdev, "failed to init bssid cam\n");
		return ret;
	}

	ret = rtw89_cam_init_addr_cam(rtwdev, addr_cam, bssid_cam);
	if (ret) {
		rtw89_err(rtwdev, "failed to init addr cam\n");
		return ret;
	}

	return 0;
}

int rtw89_cam_fill_bssid_cam_info(struct rtw89_dev *rtwdev,
				  struct rtw89_vif *rtwvif,
				  struct rtw89_sta *rtwsta, u8 *cmd)
{
	struct ieee80211_vif *vif = rtwvif_to_vif(rtwvif);
	struct rtw89_bssid_cam_entry *bssid_cam = rtw89_get_bssid_cam_of(rtwvif, rtwsta);
	u8 bss_color = vif->bss_conf.he_bss_color.color;
	u8 bss_mask;

	if (vif->bss_conf.nontransmitted)
		bss_mask = RTW89_BSSID_MATCH_5_BYTES;
	else
		bss_mask = RTW89_BSSID_MATCH_ALL;

	FWCMD_SET_ADDR_BSSID_IDX(cmd, bssid_cam->bssid_cam_idx);
	FWCMD_SET_ADDR_BSSID_OFFSET(cmd, bssid_cam->offset);
	FWCMD_SET_ADDR_BSSID_LEN(cmd, bssid_cam->len);
	FWCMD_SET_ADDR_BSSID_VALID(cmd, bssid_cam->valid);
	FWCMD_SET_ADDR_BSSID_MASK(cmd, bss_mask);
	FWCMD_SET_ADDR_BSSID_BB_SEL(cmd, bssid_cam->phy_idx);
	FWCMD_SET_ADDR_BSSID_BSS_COLOR(cmd, bss_color);

	FWCMD_SET_ADDR_BSSID_BSSID0(cmd, bssid_cam->bssid[0]);
	FWCMD_SET_ADDR_BSSID_BSSID1(cmd, bssid_cam->bssid[1]);
	FWCMD_SET_ADDR_BSSID_BSSID2(cmd, bssid_cam->bssid[2]);
	FWCMD_SET_ADDR_BSSID_BSSID3(cmd, bssid_cam->bssid[3]);
	FWCMD_SET_ADDR_BSSID_BSSID4(cmd, bssid_cam->bssid[4]);
	FWCMD_SET_ADDR_BSSID_BSSID5(cmd, bssid_cam->bssid[5]);

	return 0;
}

static u8 rtw89_cam_addr_hash(u8 start, const u8 *addr)
{
	u8 hash = 0;
	u8 i;

	for (i = start; i < ETH_ALEN; i++)
		hash ^= addr[i];

	return hash;
}

void rtw89_cam_fill_addr_cam_info(struct rtw89_dev *rtwdev,
				  struct rtw89_vif *rtwvif,
				  struct rtw89_sta *rtwsta,
				  const u8 *scan_mac_addr,
				  u8 *cmd)
{
	struct ieee80211_vif *vif = rtwvif_to_vif(rtwvif);
	struct rtw89_addr_cam_entry *addr_cam = rtw89_get_addr_cam_of(rtwvif, rtwsta);
	struct ieee80211_sta *sta = rtwsta_to_sta_safe(rtwsta);
	const u8 *sma = scan_mac_addr ? scan_mac_addr : rtwvif->mac_addr;
	u8 sma_hash, tma_hash, addr_msk_start;
	u8 sma_start = 0;
	u8 tma_start = 0;
	u8 *tma = sta ? sta->addr : rtwvif->bssid;

	if (addr_cam->addr_mask != 0) {
		addr_msk_start = __ffs(addr_cam->addr_mask);
		if (addr_cam->mask_sel == RTW89_SMA)
			sma_start = addr_msk_start;
		else if (addr_cam->mask_sel == RTW89_TMA)
			tma_start = addr_msk_start;
	}
	sma_hash = rtw89_cam_addr_hash(sma_start, sma);
	tma_hash = rtw89_cam_addr_hash(tma_start, tma);

	FWCMD_SET_ADDR_IDX(cmd, addr_cam->addr_cam_idx);
	FWCMD_SET_ADDR_OFFSET(cmd, addr_cam->offset);
	FWCMD_SET_ADDR_LEN(cmd, addr_cam->len);

	FWCMD_SET_ADDR_VALID(cmd, addr_cam->valid);
	FWCMD_SET_ADDR_NET_TYPE(cmd, rtwvif->net_type);
	FWCMD_SET_ADDR_BCN_HIT_COND(cmd, rtwvif->bcn_hit_cond);
	FWCMD_SET_ADDR_HIT_RULE(cmd, rtwvif->hit_rule);
	FWCMD_SET_ADDR_BB_SEL(cmd, rtwvif->phy_idx);
	FWCMD_SET_ADDR_ADDR_MASK(cmd, addr_cam->addr_mask);
	FWCMD_SET_ADDR_MASK_SEL(cmd, addr_cam->mask_sel);
	FWCMD_SET_ADDR_SMA_HASH(cmd, sma_hash);
	FWCMD_SET_ADDR_TMA_HASH(cmd, tma_hash);

	FWCMD_SET_ADDR_BSSID_CAM_IDX(cmd, addr_cam->bssid_cam_idx);

	FWCMD_SET_ADDR_SMA0(cmd, sma[0]);
	FWCMD_SET_ADDR_SMA1(cmd, sma[1]);
	FWCMD_SET_ADDR_SMA2(cmd, sma[2]);
	FWCMD_SET_ADDR_SMA3(cmd, sma[3]);
	FWCMD_SET_ADDR_SMA4(cmd, sma[4]);
	FWCMD_SET_ADDR_SMA5(cmd, sma[5]);

	FWCMD_SET_ADDR_TMA0(cmd, tma[0]);
	FWCMD_SET_ADDR_TMA1(cmd, tma[1]);
	FWCMD_SET_ADDR_TMA2(cmd, tma[2]);
	FWCMD_SET_ADDR_TMA3(cmd, tma[3]);
	FWCMD_SET_ADDR_TMA4(cmd, tma[4]);
	FWCMD_SET_ADDR_TMA5(cmd, tma[5]);

	FWCMD_SET_ADDR_PORT_INT(cmd, rtwvif->port);
	FWCMD_SET_ADDR_TSF_SYNC(cmd, rtwvif->port);
	FWCMD_SET_ADDR_TF_TRS(cmd, rtwvif->trigger);
	FWCMD_SET_ADDR_LSIG_TXOP(cmd, rtwvif->lsig_txop);
	FWCMD_SET_ADDR_TGT_IND(cmd, rtwvif->tgt_ind);
	FWCMD_SET_ADDR_FRM_TGT_IND(cmd, rtwvif->frm_tgt_ind);
	FWCMD_SET_ADDR_MACID(cmd, rtwsta ? rtwsta->mac_id : rtwvif->mac_id);
	if (rtwvif->net_type == RTW89_NET_TYPE_INFRA)
		FWCMD_SET_ADDR_AID12(cmd, vif->cfg.aid & 0xfff);
	else if (rtwvif->net_type == RTW89_NET_TYPE_AP_MODE)
		FWCMD_SET_ADDR_AID12(cmd, sta ? sta->aid & 0xfff : 0);
	FWCMD_SET_ADDR_WOL_PATTERN(cmd, rtwvif->wowlan_pattern);
	FWCMD_SET_ADDR_WOL_UC(cmd, rtwvif->wowlan_uc);
	FWCMD_SET_ADDR_WOL_MAGIC(cmd, rtwvif->wowlan_magic);
	FWCMD_SET_ADDR_WAPI(cmd, addr_cam->wapi);
	FWCMD_SET_ADDR_SEC_ENT_MODE(cmd, addr_cam->sec_ent_mode);
	FWCMD_SET_ADDR_SEC_ENT0_KEYID(cmd, addr_cam->sec_ent_keyid[0]);
	FWCMD_SET_ADDR_SEC_ENT1_KEYID(cmd, addr_cam->sec_ent_keyid[1]);
	FWCMD_SET_ADDR_SEC_ENT2_KEYID(cmd, addr_cam->sec_ent_keyid[2]);
	FWCMD_SET_ADDR_SEC_ENT3_KEYID(cmd, addr_cam->sec_ent_keyid[3]);
	FWCMD_SET_ADDR_SEC_ENT4_KEYID(cmd, addr_cam->sec_ent_keyid[4]);
	FWCMD_SET_ADDR_SEC_ENT5_KEYID(cmd, addr_cam->sec_ent_keyid[5]);
	FWCMD_SET_ADDR_SEC_ENT6_KEYID(cmd, addr_cam->sec_ent_keyid[6]);

	FWCMD_SET_ADDR_SEC_ENT_VALID(cmd, addr_cam->sec_cam_map[0] & 0xff);
	FWCMD_SET_ADDR_SEC_ENT0(cmd, addr_cam->sec_ent[0]);
	FWCMD_SET_ADDR_SEC_ENT1(cmd, addr_cam->sec_ent[1]);
	FWCMD_SET_ADDR_SEC_ENT2(cmd, addr_cam->sec_ent[2]);
	FWCMD_SET_ADDR_SEC_ENT3(cmd, addr_cam->sec_ent[3]);
	FWCMD_SET_ADDR_SEC_ENT4(cmd, addr_cam->sec_ent[4]);
	FWCMD_SET_ADDR_SEC_ENT5(cmd, addr_cam->sec_ent[5]);
	FWCMD_SET_ADDR_SEC_ENT6(cmd, addr_cam->sec_ent[6]);
}

void rtw89_cam_fill_dctl_sec_cam_info_v1(struct rtw89_dev *rtwdev,
					 struct rtw89_vif *rtwvif,
					 struct rtw89_sta *rtwsta,
					 struct rtw89_h2c_dctlinfo_ud_v1 *h2c)
{
	struct rtw89_addr_cam_entry *addr_cam = rtw89_get_addr_cam_of(rtwvif, rtwsta);
	struct rtw89_wow_param *rtw_wow = &rtwdev->wow;
	u8 *ptk_tx_iv = rtw_wow->key_info.ptk_tx_iv;

	h2c->c0 = le32_encode_bits(rtwsta ? rtwsta->mac_id : rtwvif->mac_id,
				   DCTLINFO_V1_C0_MACID) |
		  le32_encode_bits(1, DCTLINFO_V1_C0_OP);

	h2c->w4 = le32_encode_bits(addr_cam->sec_ent_keyid[0],
				   DCTLINFO_V1_W4_SEC_ENT0_KEYID) |
		  le32_encode_bits(addr_cam->sec_ent_keyid[1],
				   DCTLINFO_V1_W4_SEC_ENT1_KEYID) |
		  le32_encode_bits(addr_cam->sec_ent_keyid[2],
				   DCTLINFO_V1_W4_SEC_ENT2_KEYID) |
		  le32_encode_bits(addr_cam->sec_ent_keyid[3],
				   DCTLINFO_V1_W4_SEC_ENT3_KEYID) |
		  le32_encode_bits(addr_cam->sec_ent_keyid[4],
				   DCTLINFO_V1_W4_SEC_ENT4_KEYID) |
		  le32_encode_bits(addr_cam->sec_ent_keyid[5],
				   DCTLINFO_V1_W4_SEC_ENT5_KEYID) |
		  le32_encode_bits(addr_cam->sec_ent_keyid[6],
				   DCTLINFO_V1_W4_SEC_ENT6_KEYID);
	h2c->m4 = cpu_to_le32(DCTLINFO_V1_W4_SEC_ENT0_KEYID |
			      DCTLINFO_V1_W4_SEC_ENT1_KEYID |
			      DCTLINFO_V1_W4_SEC_ENT2_KEYID |
			      DCTLINFO_V1_W4_SEC_ENT3_KEYID |
			      DCTLINFO_V1_W4_SEC_ENT4_KEYID |
			      DCTLINFO_V1_W4_SEC_ENT5_KEYID |
			      DCTLINFO_V1_W4_SEC_ENT6_KEYID);

	h2c->w5 = le32_encode_bits(addr_cam->sec_cam_map[0] & 0xff,
				   DCTLINFO_V1_W5_SEC_ENT_VALID) |
		  le32_encode_bits(addr_cam->sec_ent[0],
				   DCTLINFO_V1_W5_SEC_ENT0) |
		  le32_encode_bits(addr_cam->sec_ent[1],
				   DCTLINFO_V1_W5_SEC_ENT1) |
		  le32_encode_bits(addr_cam->sec_ent[2],
				   DCTLINFO_V1_W5_SEC_ENT2);
	h2c->m5 = cpu_to_le32(DCTLINFO_V1_W5_SEC_ENT_VALID |
			      DCTLINFO_V1_W5_SEC_ENT0      |
			      DCTLINFO_V1_W5_SEC_ENT1      |
			      DCTLINFO_V1_W5_SEC_ENT2);

	h2c->w6 = le32_encode_bits(addr_cam->sec_ent[3],
				   DCTLINFO_V1_W6_SEC_ENT3) |
		  le32_encode_bits(addr_cam->sec_ent[4],
				   DCTLINFO_V1_W6_SEC_ENT4) |
		  le32_encode_bits(addr_cam->sec_ent[5],
				   DCTLINFO_V1_W6_SEC_ENT5) |
		  le32_encode_bits(addr_cam->sec_ent[6],
				   DCTLINFO_V1_W6_SEC_ENT6);
	h2c->m6 = cpu_to_le32(DCTLINFO_V1_W6_SEC_ENT3 |
			      DCTLINFO_V1_W6_SEC_ENT4 |
			      DCTLINFO_V1_W6_SEC_ENT5 |
			      DCTLINFO_V1_W6_SEC_ENT6);

	if (rtw_wow->ptk_alg) {
		h2c->w0 = le32_encode_bits(ptk_tx_iv[0] | ptk_tx_iv[1] << 8,
					   DCTLINFO_V1_W0_AES_IV_L);
		h2c->m0 = cpu_to_le32(DCTLINFO_V1_W0_AES_IV_L);

		h2c->w1 = le32_encode_bits(ptk_tx_iv[4]       |
					   ptk_tx_iv[5] << 8  |
					   ptk_tx_iv[6] << 16 |
					   ptk_tx_iv[7] << 24,
					   DCTLINFO_V1_W1_AES_IV_H);
		h2c->m1 = cpu_to_le32(DCTLINFO_V1_W1_AES_IV_H);

		h2c->w4 |= le32_encode_bits(rtw_wow->ptk_keyidx,
					    DCTLINFO_V1_W4_SEC_KEY_ID);
		h2c->m4 |= cpu_to_le32(DCTLINFO_V1_W4_SEC_KEY_ID);
	}
}

<<<<<<< HEAD
	SET_DCTL_MACID_V1(cmd, rtwsta ? rtwsta->mac_id : rtwvif->mac_id);
	SET_DCTL_OPERATION_V1(cmd, 1);

	SET_DCTL_SEC_ENT0_KEYID_V1(cmd, addr_cam->sec_ent_keyid[0]);
	SET_DCTL_SEC_ENT1_KEYID_V1(cmd, addr_cam->sec_ent_keyid[1]);
	SET_DCTL_SEC_ENT2_KEYID_V1(cmd, addr_cam->sec_ent_keyid[2]);
	SET_DCTL_SEC_ENT3_KEYID_V1(cmd, addr_cam->sec_ent_keyid[3]);
	SET_DCTL_SEC_ENT4_KEYID_V1(cmd, addr_cam->sec_ent_keyid[4]);
	SET_DCTL_SEC_ENT5_KEYID_V1(cmd, addr_cam->sec_ent_keyid[5]);
	SET_DCTL_SEC_ENT6_KEYID_V1(cmd, addr_cam->sec_ent_keyid[6]);

	SET_DCTL_SEC_ENT_VALID_V1(cmd, addr_cam->sec_cam_map[0] & 0xff);
	SET_DCTL_SEC_ENT0_V1(cmd, addr_cam->sec_ent[0]);
	SET_DCTL_SEC_ENT1_V1(cmd, addr_cam->sec_ent[1]);
	SET_DCTL_SEC_ENT2_V1(cmd, addr_cam->sec_ent[2]);
	SET_DCTL_SEC_ENT3_V1(cmd, addr_cam->sec_ent[3]);
	SET_DCTL_SEC_ENT4_V1(cmd, addr_cam->sec_ent[4]);
	SET_DCTL_SEC_ENT5_V1(cmd, addr_cam->sec_ent[5]);
	SET_DCTL_SEC_ENT6_V1(cmd, addr_cam->sec_ent[6]);
}

=======
>>>>>>> 0c383648
void rtw89_cam_fill_dctl_sec_cam_info_v2(struct rtw89_dev *rtwdev,
					 struct rtw89_vif *rtwvif,
					 struct rtw89_sta *rtwsta,
					 struct rtw89_h2c_dctlinfo_ud_v2 *h2c)
{
	struct rtw89_addr_cam_entry *addr_cam = rtw89_get_addr_cam_of(rtwvif, rtwsta);
<<<<<<< HEAD
=======
	struct rtw89_wow_param *rtw_wow = &rtwdev->wow;
	u8 *ptk_tx_iv = rtw_wow->key_info.ptk_tx_iv;
>>>>>>> 0c383648

	h2c->c0 = le32_encode_bits(rtwsta ? rtwsta->mac_id : rtwvif->mac_id,
				   DCTLINFO_V2_C0_MACID) |
		  le32_encode_bits(1, DCTLINFO_V2_C0_OP);

	h2c->w4 = le32_encode_bits(addr_cam->sec_ent_keyid[0],
				   DCTLINFO_V2_W4_SEC_ENT0_KEYID) |
		  le32_encode_bits(addr_cam->sec_ent_keyid[1],
				   DCTLINFO_V2_W4_SEC_ENT1_KEYID) |
		  le32_encode_bits(addr_cam->sec_ent_keyid[2],
				   DCTLINFO_V2_W4_SEC_ENT2_KEYID) |
		  le32_encode_bits(addr_cam->sec_ent_keyid[3],
				   DCTLINFO_V2_W4_SEC_ENT3_KEYID) |
		  le32_encode_bits(addr_cam->sec_ent_keyid[4],
				   DCTLINFO_V2_W4_SEC_ENT4_KEYID) |
		  le32_encode_bits(addr_cam->sec_ent_keyid[5],
				   DCTLINFO_V2_W4_SEC_ENT5_KEYID) |
		  le32_encode_bits(addr_cam->sec_ent_keyid[6],
				   DCTLINFO_V2_W4_SEC_ENT6_KEYID);
	h2c->m4 = cpu_to_le32(DCTLINFO_V2_W4_SEC_ENT0_KEYID |
			      DCTLINFO_V2_W4_SEC_ENT1_KEYID |
			      DCTLINFO_V2_W4_SEC_ENT2_KEYID |
			      DCTLINFO_V2_W4_SEC_ENT3_KEYID |
			      DCTLINFO_V2_W4_SEC_ENT4_KEYID |
			      DCTLINFO_V2_W4_SEC_ENT5_KEYID |
			      DCTLINFO_V2_W4_SEC_ENT6_KEYID);

	h2c->w5 = le32_encode_bits(addr_cam->sec_cam_map[0],
				   DCTLINFO_V2_W5_SEC_ENT_VALID_V1) |
		  le32_encode_bits(addr_cam->sec_ent[0],
				   DCTLINFO_V2_W5_SEC_ENT0_V1);
	h2c->m5 = cpu_to_le32(DCTLINFO_V2_W5_SEC_ENT_VALID_V1 |
			      DCTLINFO_V2_W5_SEC_ENT0_V1);

	h2c->w6 = le32_encode_bits(addr_cam->sec_ent[1],
				   DCTLINFO_V2_W6_SEC_ENT1_V1) |
		  le32_encode_bits(addr_cam->sec_ent[2],
				   DCTLINFO_V2_W6_SEC_ENT2_V1) |
		  le32_encode_bits(addr_cam->sec_ent[3],
				   DCTLINFO_V2_W6_SEC_ENT3_V1) |
		  le32_encode_bits(addr_cam->sec_ent[4],
				   DCTLINFO_V2_W6_SEC_ENT4_V1);
	h2c->m6 = cpu_to_le32(DCTLINFO_V2_W6_SEC_ENT1_V1 |
			      DCTLINFO_V2_W6_SEC_ENT2_V1 |
			      DCTLINFO_V2_W6_SEC_ENT3_V1 |
			      DCTLINFO_V2_W6_SEC_ENT4_V1);

	h2c->w7 = le32_encode_bits(addr_cam->sec_ent[5],
				   DCTLINFO_V2_W7_SEC_ENT5_V1) |
		  le32_encode_bits(addr_cam->sec_ent[6],
				   DCTLINFO_V2_W7_SEC_ENT6_V1);
	h2c->m7 = cpu_to_le32(DCTLINFO_V2_W7_SEC_ENT5_V1 |
			      DCTLINFO_V2_W7_SEC_ENT6_V1);
<<<<<<< HEAD
=======

	if (rtw_wow->ptk_alg) {
		h2c->w0 = le32_encode_bits(ptk_tx_iv[0] | ptk_tx_iv[1] << 8,
					   DCTLINFO_V2_W0_AES_IV_L);
		h2c->m0 = cpu_to_le32(DCTLINFO_V2_W0_AES_IV_L);

		h2c->w1 = le32_encode_bits(ptk_tx_iv[4] |
					   ptk_tx_iv[5] << 8 |
					   ptk_tx_iv[6] << 16 |
					   ptk_tx_iv[7] << 24,
					   DCTLINFO_V2_W1_AES_IV_H);
		h2c->m1 = cpu_to_le32(DCTLINFO_V2_W1_AES_IV_H);

		h2c->w4 |= le32_encode_bits(rtw_wow->ptk_keyidx,
					    DCTLINFO_V2_W4_SEC_KEY_ID);
		h2c->m4 |= cpu_to_le32(DCTLINFO_V2_W4_SEC_KEY_ID);
	}
>>>>>>> 0c383648
}<|MERGE_RESOLUTION|>--- conflicted
+++ resolved
@@ -835,41 +835,14 @@
 	}
 }
 
-<<<<<<< HEAD
-	SET_DCTL_MACID_V1(cmd, rtwsta ? rtwsta->mac_id : rtwvif->mac_id);
-	SET_DCTL_OPERATION_V1(cmd, 1);
-
-	SET_DCTL_SEC_ENT0_KEYID_V1(cmd, addr_cam->sec_ent_keyid[0]);
-	SET_DCTL_SEC_ENT1_KEYID_V1(cmd, addr_cam->sec_ent_keyid[1]);
-	SET_DCTL_SEC_ENT2_KEYID_V1(cmd, addr_cam->sec_ent_keyid[2]);
-	SET_DCTL_SEC_ENT3_KEYID_V1(cmd, addr_cam->sec_ent_keyid[3]);
-	SET_DCTL_SEC_ENT4_KEYID_V1(cmd, addr_cam->sec_ent_keyid[4]);
-	SET_DCTL_SEC_ENT5_KEYID_V1(cmd, addr_cam->sec_ent_keyid[5]);
-	SET_DCTL_SEC_ENT6_KEYID_V1(cmd, addr_cam->sec_ent_keyid[6]);
-
-	SET_DCTL_SEC_ENT_VALID_V1(cmd, addr_cam->sec_cam_map[0] & 0xff);
-	SET_DCTL_SEC_ENT0_V1(cmd, addr_cam->sec_ent[0]);
-	SET_DCTL_SEC_ENT1_V1(cmd, addr_cam->sec_ent[1]);
-	SET_DCTL_SEC_ENT2_V1(cmd, addr_cam->sec_ent[2]);
-	SET_DCTL_SEC_ENT3_V1(cmd, addr_cam->sec_ent[3]);
-	SET_DCTL_SEC_ENT4_V1(cmd, addr_cam->sec_ent[4]);
-	SET_DCTL_SEC_ENT5_V1(cmd, addr_cam->sec_ent[5]);
-	SET_DCTL_SEC_ENT6_V1(cmd, addr_cam->sec_ent[6]);
-}
-
-=======
->>>>>>> 0c383648
 void rtw89_cam_fill_dctl_sec_cam_info_v2(struct rtw89_dev *rtwdev,
 					 struct rtw89_vif *rtwvif,
 					 struct rtw89_sta *rtwsta,
 					 struct rtw89_h2c_dctlinfo_ud_v2 *h2c)
 {
 	struct rtw89_addr_cam_entry *addr_cam = rtw89_get_addr_cam_of(rtwvif, rtwsta);
-<<<<<<< HEAD
-=======
 	struct rtw89_wow_param *rtw_wow = &rtwdev->wow;
 	u8 *ptk_tx_iv = rtw_wow->key_info.ptk_tx_iv;
->>>>>>> 0c383648
 
 	h2c->c0 = le32_encode_bits(rtwsta ? rtwsta->mac_id : rtwvif->mac_id,
 				   DCTLINFO_V2_C0_MACID) |
@@ -923,8 +896,6 @@
 				   DCTLINFO_V2_W7_SEC_ENT6_V1);
 	h2c->m7 = cpu_to_le32(DCTLINFO_V2_W7_SEC_ENT5_V1 |
 			      DCTLINFO_V2_W7_SEC_ENT6_V1);
-<<<<<<< HEAD
-=======
 
 	if (rtw_wow->ptk_alg) {
 		h2c->w0 = le32_encode_bits(ptk_tx_iv[0] | ptk_tx_iv[1] << 8,
@@ -942,5 +913,4 @@
 					    DCTLINFO_V2_W4_SEC_KEY_ID);
 		h2c->m4 |= cpu_to_le32(DCTLINFO_V2_W4_SEC_KEY_ID);
 	}
->>>>>>> 0c383648
 }