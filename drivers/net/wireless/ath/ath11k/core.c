--- conflicted
+++ resolved
@@ -185,11 +185,7 @@
 	ath11k_hif_ce_irq_disable(ab);
 
 	ret = ath11k_hif_suspend(ab);
-<<<<<<< HEAD
-	if (!ret) {
-=======
-	if (ret) {
->>>>>>> 7505c06d
+	if (ret) {
 		ath11k_warn(ab, "failed to suspend hif: %d\n", ret);
 		return ret;
 	}
