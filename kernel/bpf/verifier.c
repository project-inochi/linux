--- conflicted
+++ resolved
@@ -572,11 +572,8 @@
 		strncpy(prefix, "user_", 32);
 	if (type & MEM_PERCPU)
 		strncpy(prefix, "percpu_", 32);
-<<<<<<< HEAD
-=======
 	if (type & PTR_UNTRUSTED)
 		strncpy(prefix, "untrusted_", 32);
->>>>>>> 88084a3d
 
 	snprintf(env->type_str_buf, TYPE_STR_BUF_LEN, "%s%s%s",
 		 prefix, str[base_type(type)], postfix);
@@ -1969,12 +1966,7 @@
 	kfree(tab);
 }
 
-<<<<<<< HEAD
-static struct btf *find_kfunc_desc_btf(struct bpf_verifier_env *env,
-				       u32 func_id, s16 offset)
-=======
 static struct btf *find_kfunc_desc_btf(struct bpf_verifier_env *env, s16 offset)
->>>>>>> 88084a3d
 {
 	if (offset) {
 		if (offset < 0) {
@@ -2049,11 +2041,7 @@
 		prog_aux->kfunc_btf_tab = btf_tab;
 	}
 
-<<<<<<< HEAD
-	desc_btf = find_kfunc_desc_btf(env, func_id, offset);
-=======
 	desc_btf = find_kfunc_desc_btf(env, offset);
->>>>>>> 88084a3d
 	if (IS_ERR(desc_btf)) {
 		verbose(env, "failed to find BTF for kernel function\n");
 		return PTR_ERR(desc_btf);
@@ -2522,11 +2510,7 @@
 	if (insn->src_reg != BPF_PSEUDO_KFUNC_CALL)
 		return NULL;
 
-<<<<<<< HEAD
-	desc_btf = find_kfunc_desc_btf(data, insn->imm, insn->off);
-=======
 	desc_btf = find_kfunc_desc_btf(data, insn->off);
->>>>>>> 88084a3d
 	if (IS_ERR(desc_btf))
 		return "<error>";
 
@@ -4336,47 +4320,6 @@
 }
 #endif
 
-<<<<<<< HEAD
-static int __check_ptr_off_reg(struct bpf_verifier_env *env,
-			       const struct bpf_reg_state *reg, int regno,
-			       bool fixed_off_ok)
-{
-	/* Access to this pointer-typed register or passing it to a helper
-	 * is only allowed in its original, unmodified form.
-	 */
-
-	if (reg->off < 0) {
-		verbose(env, "negative offset %s ptr R%d off=%d disallowed\n",
-			reg_type_str(env, reg->type), regno, reg->off);
-		return -EACCES;
-	}
-
-	if (!fixed_off_ok && reg->off) {
-		verbose(env, "dereference of modified %s ptr R%d off=%d disallowed\n",
-			reg_type_str(env, reg->type), regno, reg->off);
-		return -EACCES;
-	}
-
-	if (!tnum_is_const(reg->var_off) || reg->var_off.value) {
-		char tn_buf[48];
-
-		tnum_strn(tn_buf, sizeof(tn_buf), reg->var_off);
-		verbose(env, "variable %s access var_off=%s disallowed\n",
-			reg_type_str(env, reg->type), tn_buf);
-		return -EACCES;
-	}
-
-	return 0;
-}
-
-int check_ptr_off_reg(struct bpf_verifier_env *env,
-		      const struct bpf_reg_state *reg, int regno)
-{
-	return __check_ptr_off_reg(env, reg, regno, false);
-}
-
-=======
->>>>>>> 88084a3d
 static int __check_buffer_access(struct bpf_verifier_env *env,
 				 const char *buf_info,
 				 const struct bpf_reg_state *reg,
@@ -5309,12 +5252,7 @@
 	 * out. Only upper bounds can be learned because retval is an
 	 * int type and negative retvals are allowed.
 	 */
-<<<<<<< HEAD
-	if (meta)
-		meta->msize_max_value = reg->umax_value;
-=======
 	meta->msize_max_value = reg->umax_value;
->>>>>>> 88084a3d
 
 	/* The register is SCALAR_VALUE; the access check
 	 * happens using its boundaries.
@@ -5408,28 +5346,6 @@
 	/* Check access for BPF_WRITE */
 	meta.raw_mode = true;
 	err = err ?: check_mem_size_reg(env, reg, regno, true, &meta);
-
-	if (may_be_null)
-		*mem_reg = saved_reg;
-	return err;
-}
-
-int check_kfunc_mem_size_reg(struct bpf_verifier_env *env, struct bpf_reg_state *reg,
-			     u32 regno)
-{
-	struct bpf_reg_state *mem_reg = &cur_regs(env)[regno - 1];
-	bool may_be_null = type_may_be_null(mem_reg->type);
-	struct bpf_reg_state saved_reg;
-	int err;
-
-	WARN_ON_ONCE(regno < BPF_REG_2 || regno > BPF_REG_5);
-
-	if (may_be_null) {
-		saved_reg = *mem_reg;
-		mark_ptr_not_null_reg(mem_reg);
-	}
-
-	err = check_mem_size_reg(env, reg, regno, true, NULL);
 
 	if (may_be_null)
 		*mem_reg = saved_reg;
@@ -5862,17 +5778,6 @@
 
 int check_func_arg_reg_off(struct bpf_verifier_env *env,
 			   const struct bpf_reg_state *reg, int regno,
-<<<<<<< HEAD
-			   enum bpf_arg_type arg_type,
-			   bool is_release_func)
-{
-	bool fixed_off_ok = false, release_reg;
-	enum bpf_reg_type type = reg->type;
-
-	switch ((u32)type) {
-	case SCALAR_VALUE:
-	/* Pointer types where reg offset is explicitly allowed: */
-=======
 			   enum bpf_arg_type arg_type)
 {
 	enum bpf_reg_type type = reg->type;
@@ -5886,7 +5791,6 @@
 			return -EINVAL;
 		}
 		fallthrough;
->>>>>>> 88084a3d
 	case PTR_TO_PACKET:
 	case PTR_TO_PACKET_META:
 	case PTR_TO_MAP_KEY:
@@ -5896,19 +5800,11 @@
 	case PTR_TO_MEM | MEM_ALLOC:
 	case PTR_TO_BUF:
 	case PTR_TO_BUF | MEM_RDONLY:
-<<<<<<< HEAD
-	case PTR_TO_STACK:
-		/* Some of the argument types nevertheless require a
-		 * zero register offset.
-		 */
-		if (arg_type != ARG_PTR_TO_ALLOC_MEM)
-=======
 	case SCALAR_VALUE:
 		/* Some of the argument types nevertheless require a
 		 * zero register offset.
 		 */
 		if (base_type(arg_type) != ARG_PTR_TO_ALLOC_MEM)
->>>>>>> 88084a3d
 			return 0;
 		break;
 	/* All the rest must be rejected, except PTR_TO_BTF_ID which allows
@@ -5916,32 +5812,17 @@
 	 */
 	case PTR_TO_BTF_ID:
 		/* When referenced PTR_TO_BTF_ID is passed to release function,
-<<<<<<< HEAD
-		 * it's fixed offset must be 0. We rely on the property that
-		 * only one referenced register can be passed to BPF helpers and
-		 * kfuncs. In the other cases, fixed offset can be non-zero.
-		 */
-		release_reg = is_release_func && reg->ref_obj_id;
-		if (release_reg && reg->off) {
-=======
 		 * it's fixed offset must be 0.	In the other cases, fixed offset
 		 * can be non-zero.
 		 */
 		if (arg_type_is_release(arg_type) && reg->off) {
->>>>>>> 88084a3d
 			verbose(env, "R%d must have zero offset when passed to release func\n",
 				regno);
 			return -EINVAL;
 		}
-<<<<<<< HEAD
-		/* For release_reg == true, fixed_off_ok must be false, but we
-		 * already checked and rejected reg->off != 0 above, so set to
-		 * true to allow fixed offset for all other cases.
-=======
 		/* For arg is release pointer, fixed_off_ok must be false, but
 		 * we already checked and rejected reg->off != 0 above, so set
 		 * to true to allow fixed offset for all other cases.
->>>>>>> 88084a3d
 		 */
 		fixed_off_ok = true;
 		break;
@@ -5951,8 +5832,6 @@
 	return __check_ptr_off_reg(env, reg, regno, fixed_off_ok);
 }
 
-<<<<<<< HEAD
-=======
 static u32 stack_slot_get_id(struct bpf_verifier_env *env, struct bpf_reg_state *reg)
 {
 	struct bpf_func_state *state = func(env, reg);
@@ -5961,7 +5840,6 @@
 	return state->stack[spi].spilled_ptr.id;
 }
 
->>>>>>> 88084a3d
 static int check_func_arg(struct bpf_verifier_env *env, u32 arg,
 			  struct bpf_call_arg_meta *meta,
 			  const struct bpf_func_proto *fn)
@@ -6010,20 +5888,11 @@
 	if (err)
 		return err;
 
-<<<<<<< HEAD
-	err = check_func_arg_reg_off(env, reg, regno, arg_type, is_release_function(meta->func_id));
-=======
 	err = check_func_arg_reg_off(env, reg, regno, arg_type);
->>>>>>> 88084a3d
 	if (err)
 		return err;
 
 skip_type_check:
-<<<<<<< HEAD
-	/* check_func_arg_reg_off relies on only one referenced register being
-	 * allowed for BPF helpers.
-	 */
-=======
 	if (arg_type_is_release(arg_type)) {
 		if (arg_type_is_dynptr(arg_type)) {
 			struct bpf_func_state *state = func(env, reg);
@@ -6046,7 +5915,6 @@
 		meta->release_regno = regno;
 	}
 
->>>>>>> 88084a3d
 	if (reg->ref_obj_id) {
 		if (meta->ref_obj_id) {
 			verbose(env, "verifier internal error: more than one arg with ref_obj_id R%d %u %u\n",
@@ -6147,8 +6015,6 @@
 		bool zero_size_allowed = (arg_type == ARG_CONST_SIZE_OR_ZERO);
 
 		err = check_mem_size_reg(env, reg, regno, zero_size_allowed, meta);
-<<<<<<< HEAD
-=======
 	} else if (arg_type_is_dynptr(arg_type)) {
 		if (arg_type & MEM_UNINIT) {
 			if (!is_dynptr_reg_valid_uninit(env, reg)) {
@@ -6183,7 +6049,6 @@
 				err_extra, arg + 1);
 			return -EINVAL;
 		}
->>>>>>> 88084a3d
 	} else if (arg_type_is_alloc_size(arg_type)) {
 		if (!tnum_is_const(reg->var_off)) {
 			verbose(env, "R%d is not a known constant'\n",
@@ -7624,11 +7489,7 @@
 	if (!insn->imm)
 		return 0;
 
-<<<<<<< HEAD
-	desc_btf = find_kfunc_desc_btf(env, insn->imm, insn->off);
-=======
 	desc_btf = find_kfunc_desc_btf(env, insn->off);
->>>>>>> 88084a3d
 	if (IS_ERR(desc_btf))
 		return PTR_ERR(desc_btf);
 
