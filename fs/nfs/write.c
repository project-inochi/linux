--- conflicted
+++ resolved
@@ -47,11 +47,8 @@
 static const struct nfs_commit_completion_ops nfs_commit_completion_ops;
 static const struct nfs_rw_ops nfs_rw_write_ops;
 static void nfs_clear_request_commit(struct nfs_page *req);
-<<<<<<< HEAD
-=======
 static void nfs_init_cinfo_from_inode(struct nfs_commit_info *cinfo,
 				      struct inode *inode);
->>>>>>> bfe01a5b
 
 static struct kmem_cache *nfs_wdata_cachep;
 static mempool_t *nfs_wdata_mempool;
@@ -98,8 +95,6 @@
 }
 
 /*
-<<<<<<< HEAD
-=======
  * nfs_page_search_commits_for_head_request_locked
  *
  * Search through commit lists on @inode for the head request for @page.
@@ -132,7 +127,6 @@
 }
 
 /*
->>>>>>> bfe01a5b
  * nfs_page_find_head_request_locked - find head request associated with @page
  *
  * must be called while holding the inode lock.
@@ -146,30 +140,12 @@
 
 	if (PagePrivate(page))
 		req = (struct nfs_page *)page_private(page);
-<<<<<<< HEAD
-	else if (unlikely(PageSwapCache(page))) {
-		struct nfs_page *freq, *t;
-
-		/* Linearly search the commit list for the correct req */
-		list_for_each_entry_safe(freq, t, &nfsi->commit_info.list, wb_list) {
-			if (freq->wb_page == page) {
-				req = freq->wb_head;
-				break;
-			}
-		}
-	}
-
-	if (req) {
-		WARN_ON_ONCE(req->wb_head != req);
-
-=======
 	else if (unlikely(PageSwapCache(page)))
 		req = nfs_page_search_commits_for_head_request_locked(nfsi,
 			page);
 
 	if (req) {
 		WARN_ON_ONCE(req->wb_head != req);
->>>>>>> bfe01a5b
 		kref_get(&req->wb_kref);
 	}
 
@@ -428,11 +404,6 @@
 		subreq->wb_head = subreq;
 		subreq->wb_this_page = subreq;
 
-<<<<<<< HEAD
-		nfs_clear_request_commit(subreq);
-
-=======
->>>>>>> bfe01a5b
 		/* subreq is now totally disconnected from page group or any
 		 * write / commit lists. last chance to wake any waiters */
 		nfs_unlock_request(subreq);
@@ -507,10 +478,6 @@
 		return NULL;
 	}
 
-<<<<<<< HEAD
-	/* lock each request in the page group */
-	nfs_page_group_lock(head);
-=======
 	/* holding inode lock, so always make a non-blocking call to try the
 	 * page group lock */
 	ret = nfs_page_group_lock(head, true);
@@ -528,7 +495,6 @@
 	}
 
 	/* lock each request in the page group */
->>>>>>> bfe01a5b
 	subreq = head;
 	do {
 		/*
@@ -560,11 +526,7 @@
 	 * Commit list removal accounting is done after locks are dropped */
 	subreq = head;
 	do {
-<<<<<<< HEAD
-		nfs_list_remove_request(subreq);
-=======
 		nfs_clear_request_commit(subreq);
->>>>>>> bfe01a5b
 		subreq = subreq->wb_this_page;
 	} while (subreq != head);
 
@@ -594,22 +556,11 @@
 
 	nfs_page_group_unlock(head);
 
-<<<<<<< HEAD
-	/* drop lock to clear_request_commit the head req and clean up
-	 * requests on destroy list */
-=======
 	/* drop lock to clean uprequests on destroy list */
->>>>>>> bfe01a5b
 	spin_unlock(&inode->i_lock);
 
 	nfs_destroy_unlinked_subrequests(destroy_list, head);
 
-<<<<<<< HEAD
-	/* clean up commit list state */
-	nfs_clear_request_commit(head);
-
-=======
->>>>>>> bfe01a5b
 	/* still holds ref on head from nfs_page_find_head_request_locked
 	 * and still has lock on head from lock loop */
 	return head;
@@ -788,11 +739,8 @@
 
 	if (test_and_clear_bit(PG_INODE_REF, &req->wb_flags))
 		nfs_release_request(req);
-<<<<<<< HEAD
-=======
 	else
 		WARN_ON_ONCE(1);
->>>>>>> bfe01a5b
 }
 
 static void
