// SPDX-License-Identifier: GPL-2.0-only
/*
 * linux/fs/binfmt_elf.c
 *
 * These are the functions used to load ELF format executables as used
 * on SVr4 machines.  Information on the format may be found in the book
 * "UNIX SYSTEM V RELEASE 4 Programmers Guide: Ansi C and Programming Support
 * Tools".
 *
 * Copyright 1993, 1994: Eric Youngdale (ericy@cais.com).
 */

#include <linux/module.h>
#include <linux/kernel.h>
#include <linux/fs.h>
#include <linux/log2.h>
#include <linux/mm.h>
#include <linux/mman.h>
#include <linux/errno.h>
#include <linux/signal.h>
#include <linux/binfmts.h>
#include <linux/string.h>
#include <linux/file.h>
#include <linux/slab.h>
#include <linux/personality.h>
#include <linux/elfcore.h>
#include <linux/init.h>
#include <linux/highuid.h>
#include <linux/compiler.h>
#include <linux/highmem.h>
#include <linux/hugetlb.h>
#include <linux/pagemap.h>
#include <linux/vmalloc.h>
#include <linux/security.h>
#include <linux/random.h>
#include <linux/elf.h>
#include <linux/elf-randomize.h>
#include <linux/utsname.h>
#include <linux/coredump.h>
#include <linux/sched.h>
#include <linux/sched/coredump.h>
#include <linux/sched/task_stack.h>
#include <linux/sched/cputime.h>
#include <linux/sizes.h>
#include <linux/types.h>
#include <linux/cred.h>
#include <linux/dax.h>
#include <linux/uaccess.h>
#include <linux/rseq.h>
#include <asm/param.h>
#include <asm/page.h>

#ifndef ELF_COMPAT
#define ELF_COMPAT 0
#endif

#ifndef user_long_t
#define user_long_t long
#endif
#ifndef user_siginfo_t
#define user_siginfo_t siginfo_t
#endif

/* That's for binfmt_elf_fdpic to deal with */
#ifndef elf_check_fdpic
#define elf_check_fdpic(ex) false
#endif

static int load_elf_binary(struct linux_binprm *bprm);

#ifdef CONFIG_USELIB
static int load_elf_library(struct file *);
#else
#define load_elf_library NULL
#endif

/*
 * If we don't support core dumping, then supply a NULL so we
 * don't even try.
 */
#ifdef CONFIG_ELF_CORE
static int elf_core_dump(struct coredump_params *cprm);
#else
#define elf_core_dump	NULL
#endif

#if ELF_EXEC_PAGESIZE > PAGE_SIZE
#define ELF_MIN_ALIGN	ELF_EXEC_PAGESIZE
#else
#define ELF_MIN_ALIGN	PAGE_SIZE
#endif

#ifndef ELF_CORE_EFLAGS
#define ELF_CORE_EFLAGS	0
#endif

#define ELF_PAGESTART(_v) ((_v) & ~(int)(ELF_MIN_ALIGN-1))
#define ELF_PAGEOFFSET(_v) ((_v) & (ELF_MIN_ALIGN-1))
#define ELF_PAGEALIGN(_v) (((_v) + ELF_MIN_ALIGN - 1) & ~(ELF_MIN_ALIGN - 1))

static struct linux_binfmt elf_format = {
	.module		= THIS_MODULE,
	.load_binary	= load_elf_binary,
	.load_shlib	= load_elf_library,
#ifdef CONFIG_COREDUMP
	.core_dump	= elf_core_dump,
	.min_coredump	= ELF_EXEC_PAGESIZE,
#endif
};

#define BAD_ADDR(x) (unlikely((unsigned long)(x) >= TASK_SIZE))

/*
 * We need to explicitly zero any trailing portion of the page that follows
 * p_filesz when it ends before the page ends (e.g. bss), otherwise this
 * memory will contain the junk from the file that should not be present.
 */
static int padzero(unsigned long address)
{
	unsigned long nbyte;

	nbyte = ELF_PAGEOFFSET(address);
	if (nbyte) {
		nbyte = ELF_MIN_ALIGN - nbyte;
		if (clear_user((void __user *)address, nbyte))
			return -EFAULT;
	}
	return 0;
}

/* Let's use some macros to make this stack manipulation a little clearer */
#ifdef CONFIG_STACK_GROWSUP
#define STACK_ADD(sp, items) ((elf_addr_t __user *)(sp) + (items))
#define STACK_ROUND(sp, items) \
	((15 + (unsigned long) ((sp) + (items))) &~ 15UL)
#define STACK_ALLOC(sp, len) ({ \
	elf_addr_t __user *old_sp = (elf_addr_t __user *)sp; sp += len; \
	old_sp; })
#else
#define STACK_ADD(sp, items) ((elf_addr_t __user *)(sp) - (items))
#define STACK_ROUND(sp, items) \
	(((unsigned long) (sp - items)) &~ 15UL)
#define STACK_ALLOC(sp, len) (sp -= len)
#endif

#ifndef ELF_BASE_PLATFORM
/*
 * AT_BASE_PLATFORM indicates the "real" hardware/microarchitecture.
 * If the arch defines ELF_BASE_PLATFORM (in asm/elf.h), the value
 * will be copied to the user stack in the same manner as AT_PLATFORM.
 */
#define ELF_BASE_PLATFORM NULL
#endif

static int
create_elf_tables(struct linux_binprm *bprm, const struct elfhdr *exec,
		unsigned long interp_load_addr,
		unsigned long e_entry, unsigned long phdr_addr)
{
	struct mm_struct *mm = current->mm;
	unsigned long p = bprm->p;
	int argc = bprm->argc;
	int envc = bprm->envc;
	elf_addr_t __user *sp;
	elf_addr_t __user *u_platform;
	elf_addr_t __user *u_base_platform;
	elf_addr_t __user *u_rand_bytes;
	const char *k_platform = ELF_PLATFORM;
	const char *k_base_platform = ELF_BASE_PLATFORM;
	unsigned char k_rand_bytes[16];
	int items;
	elf_addr_t *elf_info;
	elf_addr_t flags = 0;
	int ei_index;
	const struct cred *cred = current_cred();
	struct vm_area_struct *vma;

	/*
	 * In some cases (e.g. Hyper-Threading), we want to avoid L1
	 * evictions by the processes running on the same package. One
	 * thing we can do is to shuffle the initial stack for them.
	 */

	p = arch_align_stack(p);

	/*
	 * If this architecture has a platform capability string, copy it
	 * to userspace.  In some cases (Sparc), this info is impossible
	 * for userspace to get any other way, in others (i386) it is
	 * merely difficult.
	 */
	u_platform = NULL;
	if (k_platform) {
		size_t len = strlen(k_platform) + 1;

		u_platform = (elf_addr_t __user *)STACK_ALLOC(p, len);
		if (copy_to_user(u_platform, k_platform, len))
			return -EFAULT;
	}

	/*
	 * If this architecture has a "base" platform capability
	 * string, copy it to userspace.
	 */
	u_base_platform = NULL;
	if (k_base_platform) {
		size_t len = strlen(k_base_platform) + 1;

		u_base_platform = (elf_addr_t __user *)STACK_ALLOC(p, len);
		if (copy_to_user(u_base_platform, k_base_platform, len))
			return -EFAULT;
	}

	/*
	 * Generate 16 random bytes for userspace PRNG seeding.
	 */
	get_random_bytes(k_rand_bytes, sizeof(k_rand_bytes));
	u_rand_bytes = (elf_addr_t __user *)
		       STACK_ALLOC(p, sizeof(k_rand_bytes));
	if (copy_to_user(u_rand_bytes, k_rand_bytes, sizeof(k_rand_bytes)))
		return -EFAULT;

	/* Create the ELF interpreter info */
	elf_info = (elf_addr_t *)mm->saved_auxv;
	/* update AT_VECTOR_SIZE_BASE if the number of NEW_AUX_ENT() changes */
#define NEW_AUX_ENT(id, val) \
	do { \
		*elf_info++ = id; \
		*elf_info++ = val; \
	} while (0)

#ifdef ARCH_DLINFO
	/*
	 * ARCH_DLINFO must come first so PPC can do its special alignment of
	 * AUXV.
	 * update AT_VECTOR_SIZE_ARCH if the number of NEW_AUX_ENT() in
	 * ARCH_DLINFO changes
	 */
	ARCH_DLINFO;
#endif
	NEW_AUX_ENT(AT_HWCAP, ELF_HWCAP);
	NEW_AUX_ENT(AT_PAGESZ, ELF_EXEC_PAGESIZE);
	NEW_AUX_ENT(AT_CLKTCK, CLOCKS_PER_SEC);
	NEW_AUX_ENT(AT_PHDR, phdr_addr);
	NEW_AUX_ENT(AT_PHENT, sizeof(struct elf_phdr));
	NEW_AUX_ENT(AT_PHNUM, exec->e_phnum);
	NEW_AUX_ENT(AT_BASE, interp_load_addr);
	if (bprm->interp_flags & BINPRM_FLAGS_PRESERVE_ARGV0)
		flags |= AT_FLAGS_PRESERVE_ARGV0;
	NEW_AUX_ENT(AT_FLAGS, flags);
	NEW_AUX_ENT(AT_ENTRY, e_entry);
	NEW_AUX_ENT(AT_UID, from_kuid_munged(cred->user_ns, cred->uid));
	NEW_AUX_ENT(AT_EUID, from_kuid_munged(cred->user_ns, cred->euid));
	NEW_AUX_ENT(AT_GID, from_kgid_munged(cred->user_ns, cred->gid));
	NEW_AUX_ENT(AT_EGID, from_kgid_munged(cred->user_ns, cred->egid));
	NEW_AUX_ENT(AT_SECURE, bprm->secureexec);
	NEW_AUX_ENT(AT_RANDOM, (elf_addr_t)(unsigned long)u_rand_bytes);
#ifdef ELF_HWCAP2
	NEW_AUX_ENT(AT_HWCAP2, ELF_HWCAP2);
#endif
	NEW_AUX_ENT(AT_EXECFN, bprm->exec);
	if (k_platform) {
		NEW_AUX_ENT(AT_PLATFORM,
			    (elf_addr_t)(unsigned long)u_platform);
	}
	if (k_base_platform) {
		NEW_AUX_ENT(AT_BASE_PLATFORM,
			    (elf_addr_t)(unsigned long)u_base_platform);
	}
	if (bprm->have_execfd) {
		NEW_AUX_ENT(AT_EXECFD, bprm->execfd);
	}
#ifdef CONFIG_RSEQ
	NEW_AUX_ENT(AT_RSEQ_FEATURE_SIZE, offsetof(struct rseq, end));
	NEW_AUX_ENT(AT_RSEQ_ALIGN, __alignof__(struct rseq));
#endif
#undef NEW_AUX_ENT
	/* AT_NULL is zero; clear the rest too */
	memset(elf_info, 0, (char *)mm->saved_auxv +
			sizeof(mm->saved_auxv) - (char *)elf_info);

	/* And advance past the AT_NULL entry.  */
	elf_info += 2;

	ei_index = elf_info - (elf_addr_t *)mm->saved_auxv;
	sp = STACK_ADD(p, ei_index);

	items = (argc + 1) + (envc + 1) + 1;
	bprm->p = STACK_ROUND(sp, items);

	/* Point sp at the lowest address on the stack */
#ifdef CONFIG_STACK_GROWSUP
	sp = (elf_addr_t __user *)bprm->p - items - ei_index;
	bprm->exec = (unsigned long)sp; /* XXX: PARISC HACK */
#else
	sp = (elf_addr_t __user *)bprm->p;
#endif


	/*
	 * Grow the stack manually; some architectures have a limit on how
	 * far ahead a user-space access may be in order to grow the stack.
	 */
	if (mmap_write_lock_killable(mm))
		return -EINTR;
	vma = find_extend_vma_locked(mm, bprm->p);
	mmap_write_unlock(mm);
	if (!vma)
		return -EFAULT;

	/* Now, let's put argc (and argv, envp if appropriate) on the stack */
	if (put_user(argc, sp++))
		return -EFAULT;

	/* Populate list of argv pointers back to argv strings. */
	p = mm->arg_end = mm->arg_start;
	while (argc-- > 0) {
		size_t len;
		if (put_user((elf_addr_t)p, sp++))
			return -EFAULT;
		len = strnlen_user((void __user *)p, MAX_ARG_STRLEN);
		if (!len || len > MAX_ARG_STRLEN)
			return -EINVAL;
		p += len;
	}
	if (put_user(0, sp++))
		return -EFAULT;
	mm->arg_end = p;

	/* Populate list of envp pointers back to envp strings. */
	mm->env_end = mm->env_start = p;
	while (envc-- > 0) {
		size_t len;
		if (put_user((elf_addr_t)p, sp++))
			return -EFAULT;
		len = strnlen_user((void __user *)p, MAX_ARG_STRLEN);
		if (!len || len > MAX_ARG_STRLEN)
			return -EINVAL;
		p += len;
	}
	if (put_user(0, sp++))
		return -EFAULT;
	mm->env_end = p;

	/* Put the elf_info on the stack in the right place.  */
	if (copy_to_user(sp, mm->saved_auxv, ei_index * sizeof(elf_addr_t)))
		return -EFAULT;
	return 0;
}

/*
 * Map "eppnt->p_filesz" bytes from "filep" offset "eppnt->p_offset"
 * into memory at "addr". (Note that p_filesz is rounded up to the
 * next page, so any extra bytes from the file must be wiped.)
 */
static unsigned long elf_map(struct file *filep, unsigned long addr,
		const struct elf_phdr *eppnt, int prot, int type,
		unsigned long total_size)
{
	unsigned long map_addr;
	unsigned long size = eppnt->p_filesz + ELF_PAGEOFFSET(eppnt->p_vaddr);
	unsigned long off = eppnt->p_offset - ELF_PAGEOFFSET(eppnt->p_vaddr);
	addr = ELF_PAGESTART(addr);
	size = ELF_PAGEALIGN(size);

	/* mmap() will return -EINVAL if given a zero size, but a
	 * segment with zero filesize is perfectly valid */
	if (!size)
		return addr;

	/*
	* total_size is the size of the ELF (interpreter) image.
	* The _first_ mmap needs to know the full size, otherwise
	* randomization might put this image into an overlapping
	* position with the ELF binary image. (since size < total_size)
	* So we first map the 'big' image - and unmap the remainder at
	* the end. (which unmap is needed for ELF images with holes.)
	*/
	if (total_size) {
		total_size = ELF_PAGEALIGN(total_size);
		map_addr = vm_mmap(filep, addr, total_size, prot, type, off);
		if (!BAD_ADDR(map_addr))
			vm_munmap(map_addr+size, total_size-size);
	} else
		map_addr = vm_mmap(filep, addr, size, prot, type, off);

	if ((type & MAP_FIXED_NOREPLACE) &&
	    PTR_ERR((void *)map_addr) == -EEXIST)
		pr_info("%d (%s): Uhuuh, elf segment at %px requested but the memory is mapped already\n",
			task_pid_nr(current), current->comm, (void *)addr);

	return(map_addr);
}

/*
 * Map "eppnt->p_filesz" bytes from "filep" offset "eppnt->p_offset"
 * into memory at "addr". Memory from "p_filesz" through "p_memsz"
 * rounded up to the next page is zeroed.
 */
static unsigned long elf_load(struct file *filep, unsigned long addr,
		const struct elf_phdr *eppnt, int prot, int type,
		unsigned long total_size)
{
	unsigned long zero_start, zero_end;
	unsigned long map_addr;

	if (eppnt->p_filesz) {
		map_addr = elf_map(filep, addr, eppnt, prot, type, total_size);
		if (BAD_ADDR(map_addr))
			return map_addr;
		if (eppnt->p_memsz > eppnt->p_filesz) {
			zero_start = map_addr + ELF_PAGEOFFSET(eppnt->p_vaddr) +
				eppnt->p_filesz;
			zero_end = map_addr + ELF_PAGEOFFSET(eppnt->p_vaddr) +
				eppnt->p_memsz;

			/*
			 * Zero the end of the last mapped page but ignore
			 * any errors if the segment isn't writable.
			 */
			if (padzero(zero_start) && (prot & PROT_WRITE))
				return -EFAULT;
		}
	} else {
		map_addr = zero_start = ELF_PAGESTART(addr);
		zero_end = zero_start + ELF_PAGEOFFSET(eppnt->p_vaddr) +
			eppnt->p_memsz;
	}
	if (eppnt->p_memsz > eppnt->p_filesz) {
		/*
		 * Map the last of the segment.
		 * If the header is requesting these pages to be
		 * executable, honour that (ppc32 needs this).
		 */
		int error;

		zero_start = ELF_PAGEALIGN(zero_start);
		zero_end = ELF_PAGEALIGN(zero_end);

		error = vm_brk_flags(zero_start, zero_end - zero_start,
				     prot & PROT_EXEC ? VM_EXEC : 0);
		if (error)
			map_addr = error;
	}
	return map_addr;
}


static unsigned long total_mapping_size(const struct elf_phdr *phdr, int nr)
{
	elf_addr_t min_addr = -1;
	elf_addr_t max_addr = 0;
	bool pt_load = false;
	int i;

	for (i = 0; i < nr; i++) {
		if (phdr[i].p_type == PT_LOAD) {
			min_addr = min(min_addr, ELF_PAGESTART(phdr[i].p_vaddr));
			max_addr = max(max_addr, phdr[i].p_vaddr + phdr[i].p_memsz);
			pt_load = true;
		}
	}
	return pt_load ? (max_addr - min_addr) : 0;
}

static int elf_read(struct file *file, void *buf, size_t len, loff_t pos)
{
	ssize_t rv;

	rv = kernel_read(file, buf, len, &pos);
	if (unlikely(rv != len)) {
		return (rv < 0) ? rv : -EIO;
	}
	return 0;
}

static unsigned long maximum_alignment(struct elf_phdr *cmds, int nr)
{
	unsigned long alignment = 0;
	int i;

	for (i = 0; i < nr; i++) {
		if (cmds[i].p_type == PT_LOAD) {
			unsigned long p_align = cmds[i].p_align;

			/* skip non-power of two alignments as invalid */
			if (!is_power_of_2(p_align))
				continue;
			alignment = max(alignment, p_align);
		}
	}

	/* ensure we align to at least one page */
	return ELF_PAGEALIGN(alignment);
}

/**
 * load_elf_phdrs() - load ELF program headers
 * @elf_ex:   ELF header of the binary whose program headers should be loaded
 * @elf_file: the opened ELF binary file
 *
 * Loads ELF program headers from the binary file elf_file, which has the ELF
 * header pointed to by elf_ex, into a newly allocated array. The caller is
 * responsible for freeing the allocated data. Returns NULL upon failure.
 */
static struct elf_phdr *load_elf_phdrs(const struct elfhdr *elf_ex,
				       struct file *elf_file)
{
	struct elf_phdr *elf_phdata = NULL;
	int retval = -1;
	unsigned int size;

	/*
	 * If the size of this structure has changed, then punt, since
	 * we will be doing the wrong thing.
	 */
	if (elf_ex->e_phentsize != sizeof(struct elf_phdr))
		goto out;

	/* Sanity check the number of program headers... */
	/* ...and their total size. */
	size = sizeof(struct elf_phdr) * elf_ex->e_phnum;
	if (size == 0 || size > 65536 || size > ELF_MIN_ALIGN)
		goto out;

	elf_phdata = kmalloc(size, GFP_KERNEL);
	if (!elf_phdata)
		goto out;

	/* Read in the program headers */
	retval = elf_read(elf_file, elf_phdata, size, elf_ex->e_phoff);

out:
	if (retval) {
		kfree(elf_phdata);
		elf_phdata = NULL;
	}
	return elf_phdata;
}

#ifndef CONFIG_ARCH_BINFMT_ELF_STATE

/**
 * struct arch_elf_state - arch-specific ELF loading state
 *
 * This structure is used to preserve architecture specific data during
 * the loading of an ELF file, throughout the checking of architecture
 * specific ELF headers & through to the point where the ELF load is
 * known to be proceeding (ie. SET_PERSONALITY).
 *
 * This implementation is a dummy for architectures which require no
 * specific state.
 */
struct arch_elf_state {
};

#define INIT_ARCH_ELF_STATE {}

/**
 * arch_elf_pt_proc() - check a PT_LOPROC..PT_HIPROC ELF program header
 * @ehdr:	The main ELF header
 * @phdr:	The program header to check
 * @elf:	The open ELF file
 * @is_interp:	True if the phdr is from the interpreter of the ELF being
 *		loaded, else false.
 * @state:	Architecture-specific state preserved throughout the process
 *		of loading the ELF.
 *
 * Inspects the program header phdr to validate its correctness and/or
 * suitability for the system. Called once per ELF program header in the
 * range PT_LOPROC to PT_HIPROC, for both the ELF being loaded and its
 * interpreter.
 *
 * Return: Zero to proceed with the ELF load, non-zero to fail the ELF load
 *         with that return code.
 */
static inline int arch_elf_pt_proc(struct elfhdr *ehdr,
				   struct elf_phdr *phdr,
				   struct file *elf, bool is_interp,
				   struct arch_elf_state *state)
{
	/* Dummy implementation, always proceed */
	return 0;
}

/**
 * arch_check_elf() - check an ELF executable
 * @ehdr:	The main ELF header
 * @has_interp:	True if the ELF has an interpreter, else false.
 * @interp_ehdr: The interpreter's ELF header
 * @state:	Architecture-specific state preserved throughout the process
 *		of loading the ELF.
 *
 * Provides a final opportunity for architecture code to reject the loading
 * of the ELF & cause an exec syscall to return an error. This is called after
 * all program headers to be checked by arch_elf_pt_proc have been.
 *
 * Return: Zero to proceed with the ELF load, non-zero to fail the ELF load
 *         with that return code.
 */
static inline int arch_check_elf(struct elfhdr *ehdr, bool has_interp,
				 struct elfhdr *interp_ehdr,
				 struct arch_elf_state *state)
{
	/* Dummy implementation, always proceed */
	return 0;
}

#endif /* !CONFIG_ARCH_BINFMT_ELF_STATE */

static inline int make_prot(u32 p_flags, struct arch_elf_state *arch_state,
			    bool has_interp, bool is_interp)
{
	int prot = 0;

	if (p_flags & PF_R)
		prot |= PROT_READ;
	if (p_flags & PF_W)
		prot |= PROT_WRITE;
	if (p_flags & PF_X)
		prot |= PROT_EXEC;

	return arch_elf_adjust_prot(prot, arch_state, has_interp, is_interp);
}

/* This is much more generalized than the library routine read function,
   so we keep this separate.  Technically the library read function
   is only provided so that we can read a.out libraries that have
   an ELF header */

static unsigned long load_elf_interp(struct elfhdr *interp_elf_ex,
		struct file *interpreter,
		unsigned long no_base, struct elf_phdr *interp_elf_phdata,
		struct arch_elf_state *arch_state)
{
	struct elf_phdr *eppnt;
	unsigned long load_addr = 0;
	int load_addr_set = 0;
	unsigned long error = ~0UL;
	unsigned long total_size;
	int i;

	/* First of all, some simple consistency checks */
	if (interp_elf_ex->e_type != ET_EXEC &&
	    interp_elf_ex->e_type != ET_DYN)
		goto out;
	if (!elf_check_arch(interp_elf_ex) ||
	    elf_check_fdpic(interp_elf_ex))
		goto out;
	if (!interpreter->f_op->mmap)
		goto out;

	total_size = total_mapping_size(interp_elf_phdata,
					interp_elf_ex->e_phnum);
	if (!total_size) {
		error = -EINVAL;
		goto out;
	}

	eppnt = interp_elf_phdata;
	for (i = 0; i < interp_elf_ex->e_phnum; i++, eppnt++) {
		if (eppnt->p_type == PT_LOAD) {
			int elf_type = MAP_PRIVATE;
			int elf_prot = make_prot(eppnt->p_flags, arch_state,
						 true, true);
			unsigned long vaddr = 0;
			unsigned long k, map_addr;

			vaddr = eppnt->p_vaddr;
			if (interp_elf_ex->e_type == ET_EXEC || load_addr_set)
				elf_type |= MAP_FIXED;
			else if (no_base && interp_elf_ex->e_type == ET_DYN)
				load_addr = -vaddr;

			map_addr = elf_load(interpreter, load_addr + vaddr,
					eppnt, elf_prot, elf_type, total_size);
			total_size = 0;
			error = map_addr;
			if (BAD_ADDR(map_addr))
				goto out;

			if (!load_addr_set &&
			    interp_elf_ex->e_type == ET_DYN) {
				load_addr = map_addr - ELF_PAGESTART(vaddr);
				load_addr_set = 1;
			}

			/*
			 * Check to see if the section's size will overflow the
			 * allowed task size. Note that p_filesz must always be
			 * <= p_memsize so it's only necessary to check p_memsz.
			 */
			k = load_addr + eppnt->p_vaddr;
			if (BAD_ADDR(k) ||
			    eppnt->p_filesz > eppnt->p_memsz ||
			    eppnt->p_memsz > TASK_SIZE ||
			    TASK_SIZE - eppnt->p_memsz < k) {
				error = -ENOMEM;
				goto out;
			}
		}
	}

	error = load_addr;
out:
	return error;
}

/*
 * These are the functions used to load ELF style executables and shared
 * libraries.  There is no binary dependent code anywhere else.
 */

static int parse_elf_property(const char *data, size_t *off, size_t datasz,
			      struct arch_elf_state *arch,
			      bool have_prev_type, u32 *prev_type)
{
	size_t o, step;
	const struct gnu_property *pr;
	int ret;

	if (*off == datasz)
		return -ENOENT;

	if (WARN_ON_ONCE(*off > datasz || *off % ELF_GNU_PROPERTY_ALIGN))
		return -EIO;
	o = *off;
	datasz -= *off;

	if (datasz < sizeof(*pr))
		return -ENOEXEC;
	pr = (const struct gnu_property *)(data + o);
	o += sizeof(*pr);
	datasz -= sizeof(*pr);

	if (pr->pr_datasz > datasz)
		return -ENOEXEC;

	WARN_ON_ONCE(o % ELF_GNU_PROPERTY_ALIGN);
	step = round_up(pr->pr_datasz, ELF_GNU_PROPERTY_ALIGN);
	if (step > datasz)
		return -ENOEXEC;

	/* Properties are supposed to be unique and sorted on pr_type: */
	if (have_prev_type && pr->pr_type <= *prev_type)
		return -ENOEXEC;
	*prev_type = pr->pr_type;

	ret = arch_parse_elf_property(pr->pr_type, data + o,
				      pr->pr_datasz, ELF_COMPAT, arch);
	if (ret)
		return ret;

	*off = o + step;
	return 0;
}

#define NOTE_DATA_SZ SZ_1K
#define GNU_PROPERTY_TYPE_0_NAME "GNU"
#define NOTE_NAME_SZ (sizeof(GNU_PROPERTY_TYPE_0_NAME))

static int parse_elf_properties(struct file *f, const struct elf_phdr *phdr,
				struct arch_elf_state *arch)
{
	union {
		struct elf_note nhdr;
		char data[NOTE_DATA_SZ];
	} note;
	loff_t pos;
	ssize_t n;
	size_t off, datasz;
	int ret;
	bool have_prev_type;
	u32 prev_type;

	if (!IS_ENABLED(CONFIG_ARCH_USE_GNU_PROPERTY) || !phdr)
		return 0;

	/* load_elf_binary() shouldn't call us unless this is true... */
	if (WARN_ON_ONCE(phdr->p_type != PT_GNU_PROPERTY))
		return -ENOEXEC;

	/* If the properties are crazy large, that's too bad (for now): */
	if (phdr->p_filesz > sizeof(note))
		return -ENOEXEC;

	pos = phdr->p_offset;
	n = kernel_read(f, &note, phdr->p_filesz, &pos);

	BUILD_BUG_ON(sizeof(note) < sizeof(note.nhdr) + NOTE_NAME_SZ);
	if (n < 0 || n < sizeof(note.nhdr) + NOTE_NAME_SZ)
		return -EIO;

	if (note.nhdr.n_type != NT_GNU_PROPERTY_TYPE_0 ||
	    note.nhdr.n_namesz != NOTE_NAME_SZ ||
	    strncmp(note.data + sizeof(note.nhdr),
		    GNU_PROPERTY_TYPE_0_NAME, n - sizeof(note.nhdr)))
		return -ENOEXEC;

	off = round_up(sizeof(note.nhdr) + NOTE_NAME_SZ,
		       ELF_GNU_PROPERTY_ALIGN);
	if (off > n)
		return -ENOEXEC;

	if (note.nhdr.n_descsz > n - off)
		return -ENOEXEC;
	datasz = off + note.nhdr.n_descsz;

	have_prev_type = false;
	do {
		ret = parse_elf_property(note.data, &off, datasz, arch,
					 have_prev_type, &prev_type);
		have_prev_type = true;
	} while (!ret);

	return ret == -ENOENT ? 0 : ret;
}

static int load_elf_binary(struct linux_binprm *bprm)
{
	struct file *interpreter = NULL; /* to shut gcc up */
	unsigned long load_bias = 0, phdr_addr = 0;
	int first_pt_load = 1;
	unsigned long error;
	struct elf_phdr *elf_ppnt, *elf_phdata, *interp_elf_phdata = NULL;
	struct elf_phdr *elf_property_phdata = NULL;
	unsigned long elf_brk;
	int retval, i;
	unsigned long elf_entry;
	unsigned long e_entry;
	unsigned long interp_load_addr = 0;
	unsigned long start_code, end_code, start_data, end_data;
	unsigned long reloc_func_desc __maybe_unused = 0;
	int executable_stack = EXSTACK_DEFAULT;
	struct elfhdr *elf_ex = (struct elfhdr *)bprm->buf;
	struct elfhdr *interp_elf_ex = NULL;
	struct arch_elf_state arch_state = INIT_ARCH_ELF_STATE;
	struct mm_struct *mm;
	struct pt_regs *regs;

	retval = -ENOEXEC;
	/* First of all, some simple consistency checks */
	if (memcmp(elf_ex->e_ident, ELFMAG, SELFMAG) != 0)
		goto out;

	if (elf_ex->e_type != ET_EXEC && elf_ex->e_type != ET_DYN)
		goto out;
	if (!elf_check_arch(elf_ex))
		goto out;
	if (elf_check_fdpic(elf_ex))
		goto out;
	if (!bprm->file->f_op->mmap)
		goto out;

	elf_phdata = load_elf_phdrs(elf_ex, bprm->file);
	if (!elf_phdata)
		goto out;

	elf_ppnt = elf_phdata;
	for (i = 0; i < elf_ex->e_phnum; i++, elf_ppnt++) {
		char *elf_interpreter;

		if (elf_ppnt->p_type == PT_GNU_PROPERTY) {
			elf_property_phdata = elf_ppnt;
			continue;
		}

		if (elf_ppnt->p_type != PT_INTERP)
			continue;

		/*
		 * This is the program interpreter used for shared libraries -
		 * for now assume that this is an a.out format binary.
		 */
		retval = -ENOEXEC;
		if (elf_ppnt->p_filesz > PATH_MAX || elf_ppnt->p_filesz < 2)
			goto out_free_ph;

		retval = -ENOMEM;
		elf_interpreter = kmalloc(elf_ppnt->p_filesz, GFP_KERNEL);
		if (!elf_interpreter)
			goto out_free_ph;

		retval = elf_read(bprm->file, elf_interpreter, elf_ppnt->p_filesz,
				  elf_ppnt->p_offset);
		if (retval < 0)
			goto out_free_interp;
		/* make sure path is NULL terminated */
		retval = -ENOEXEC;
		if (elf_interpreter[elf_ppnt->p_filesz - 1] != '\0')
			goto out_free_interp;

		interpreter = open_exec(elf_interpreter);
		kfree(elf_interpreter);
		retval = PTR_ERR(interpreter);
		if (IS_ERR(interpreter))
			goto out_free_ph;

		/*
		 * If the binary is not readable then enforce mm->dumpable = 0
		 * regardless of the interpreter's permissions.
		 */
		would_dump(bprm, interpreter);

		interp_elf_ex = kmalloc(sizeof(*interp_elf_ex), GFP_KERNEL);
		if (!interp_elf_ex) {
			retval = -ENOMEM;
			goto out_free_file;
		}

		/* Get the exec headers */
		retval = elf_read(interpreter, interp_elf_ex,
				  sizeof(*interp_elf_ex), 0);
		if (retval < 0)
			goto out_free_dentry;

		break;

out_free_interp:
		kfree(elf_interpreter);
		goto out_free_ph;
	}

	elf_ppnt = elf_phdata;
	for (i = 0; i < elf_ex->e_phnum; i++, elf_ppnt++)
		switch (elf_ppnt->p_type) {
		case PT_GNU_STACK:
			if (elf_ppnt->p_flags & PF_X)
				executable_stack = EXSTACK_ENABLE_X;
			else
				executable_stack = EXSTACK_DISABLE_X;
			break;

		case PT_LOPROC ... PT_HIPROC:
			retval = arch_elf_pt_proc(elf_ex, elf_ppnt,
						  bprm->file, false,
						  &arch_state);
			if (retval)
				goto out_free_dentry;
			break;
		}

	/* Some simple consistency checks for the interpreter */
	if (interpreter) {
		retval = -ELIBBAD;
		/* Not an ELF interpreter */
		if (memcmp(interp_elf_ex->e_ident, ELFMAG, SELFMAG) != 0)
			goto out_free_dentry;
		/* Verify the interpreter has a valid arch */
		if (!elf_check_arch(interp_elf_ex) ||
		    elf_check_fdpic(interp_elf_ex))
			goto out_free_dentry;

		/* Load the interpreter program headers */
		interp_elf_phdata = load_elf_phdrs(interp_elf_ex,
						   interpreter);
		if (!interp_elf_phdata)
			goto out_free_dentry;

		/* Pass PT_LOPROC..PT_HIPROC headers to arch code */
		elf_property_phdata = NULL;
		elf_ppnt = interp_elf_phdata;
		for (i = 0; i < interp_elf_ex->e_phnum; i++, elf_ppnt++)
			switch (elf_ppnt->p_type) {
			case PT_GNU_PROPERTY:
				elf_property_phdata = elf_ppnt;
				break;

			case PT_LOPROC ... PT_HIPROC:
				retval = arch_elf_pt_proc(interp_elf_ex,
							  elf_ppnt, interpreter,
							  true, &arch_state);
				if (retval)
					goto out_free_dentry;
				break;
			}
	}

	retval = parse_elf_properties(interpreter ?: bprm->file,
				      elf_property_phdata, &arch_state);
	if (retval)
		goto out_free_dentry;

	/*
	 * Allow arch code to reject the ELF at this point, whilst it's
	 * still possible to return an error to the code that invoked
	 * the exec syscall.
	 */
	retval = arch_check_elf(elf_ex,
				!!interpreter, interp_elf_ex,
				&arch_state);
	if (retval)
		goto out_free_dentry;

	/* Flush all traces of the currently running executable */
	retval = begin_new_exec(bprm);
	if (retval)
		goto out_free_dentry;

	/* Do this immediately, since STACK_TOP as used in setup_arg_pages
	   may depend on the personality.  */
	SET_PERSONALITY2(*elf_ex, &arch_state);
	if (elf_read_implies_exec(*elf_ex, executable_stack))
		current->personality |= READ_IMPLIES_EXEC;

	const int snapshot_randomize_va_space = READ_ONCE(randomize_va_space);
	if (!(current->personality & ADDR_NO_RANDOMIZE) && snapshot_randomize_va_space)
		current->flags |= PF_RANDOMIZE;

	setup_new_exec(bprm);

	/* Do this so that we can load the interpreter, if need be.  We will
	   change some of these later */
	retval = setup_arg_pages(bprm, randomize_stack_top(STACK_TOP),
				 executable_stack);
	if (retval < 0)
		goto out_free_dentry;

	elf_brk = 0;

	start_code = ~0UL;
	end_code = 0;
	start_data = 0;
	end_data = 0;

	/* Now we do a little grungy work by mmapping the ELF image into
	   the correct location in memory. */
	for(i = 0, elf_ppnt = elf_phdata;
	    i < elf_ex->e_phnum; i++, elf_ppnt++) {
		int elf_prot, elf_flags;
		unsigned long k, vaddr;
		unsigned long total_size = 0;
		unsigned long alignment;

		if (elf_ppnt->p_type != PT_LOAD)
			continue;

		elf_prot = make_prot(elf_ppnt->p_flags, &arch_state,
				     !!interpreter, false);

		elf_flags = MAP_PRIVATE;

		vaddr = elf_ppnt->p_vaddr;
		/*
		 * The first time through the loop, first_pt_load is true:
		 * layout will be calculated. Once set, use MAP_FIXED since
		 * we know we've already safely mapped the entire region with
		 * MAP_FIXED_NOREPLACE in the once-per-binary logic following.
		 */
		if (!first_pt_load) {
			elf_flags |= MAP_FIXED;
		} else if (elf_ex->e_type == ET_EXEC) {
			/*
			 * This logic is run once for the first LOAD Program
			 * Header for ET_EXEC binaries. No special handling
			 * is needed.
			 */
			elf_flags |= MAP_FIXED_NOREPLACE;
		} else if (elf_ex->e_type == ET_DYN) {
			/*
			 * This logic is run once for the first LOAD Program
			 * Header for ET_DYN binaries to calculate the
			 * randomization (load_bias) for all the LOAD
			 * Program Headers.
			 */

			/*
			 * Calculate the entire size of the ELF mapping
			 * (total_size), used for the initial mapping,
			 * due to load_addr_set which is set to true later
			 * once the initial mapping is performed.
			 *
			 * Note that this is only sensible when the LOAD
			 * segments are contiguous (or overlapping). If
			 * used for LOADs that are far apart, this would
			 * cause the holes between LOADs to be mapped,
			 * running the risk of having the mapping fail,
			 * as it would be larger than the ELF file itself.
			 *
			 * As a result, only ET_DYN does this, since
			 * some ET_EXEC (e.g. ia64) may have large virtual
			 * memory holes between LOADs.
			 *
			 */
			total_size = total_mapping_size(elf_phdata,
							elf_ex->e_phnum);
			if (!total_size) {
				retval = -EINVAL;
				goto out_free_dentry;
			}

			/* Calculate any requested alignment. */
			alignment = maximum_alignment(elf_phdata, elf_ex->e_phnum);

			/*
			 * There are effectively two types of ET_DYN
			 * binaries: programs (i.e. PIE: ET_DYN with PT_INTERP)
			 * and loaders (ET_DYN without PT_INTERP, since they
			 * _are_ the ELF interpreter). The loaders must
			 * be loaded away from programs since the program
			 * may otherwise collide with the loader (especially
			 * for ET_EXEC which does not have a randomized
			 * position). For example to handle invocations of
			 * "./ld.so someprog" to test out a new version of
			 * the loader, the subsequent program that the
			 * loader loads must avoid the loader itself, so
			 * they cannot share the same load range. Sufficient
			 * room for the brk must be allocated with the
			 * loader as well, since brk must be available with
			 * the loader.
			 *
			 * Therefore, programs are loaded offset from
			 * ELF_ET_DYN_BASE and loaders are loaded into the
			 * independently randomized mmap region (0 load_bias
			 * without MAP_FIXED nor MAP_FIXED_NOREPLACE).
			 */
			if (interpreter) {
				/* On ET_DYN with PT_INTERP, we do the ASLR. */
				load_bias = ELF_ET_DYN_BASE;
				if (current->flags & PF_RANDOMIZE)
					load_bias += arch_mmap_rnd();
				/* Adjust alignment as requested. */
				if (alignment)
					load_bias &= ~(alignment - 1);
				elf_flags |= MAP_FIXED_NOREPLACE;
			} else {
				/*
				 * For ET_DYN without PT_INTERP, we rely on
				 * the architectures's (potentially ASLR) mmap
				 * base address (via a load_bias of 0).
				 *
				 * When a large alignment is requested, we
				 * must do the allocation at address "0" right
				 * now to discover where things will load so
				 * that we can adjust the resulting alignment.
				 * In this case (load_bias != 0), we can use
				 * MAP_FIXED_NOREPLACE to make sure the mapping
				 * doesn't collide with anything.
				 */
				if (alignment > ELF_MIN_ALIGN) {
					load_bias = elf_load(bprm->file, 0, elf_ppnt,
							     elf_prot, elf_flags, total_size);
					if (BAD_ADDR(load_bias)) {
						retval = IS_ERR_VALUE(load_bias) ?
							 PTR_ERR((void*)load_bias) : -EINVAL;
						goto out_free_dentry;
					}
					vm_munmap(load_bias, total_size);
					/* Adjust alignment as requested. */
					if (alignment)
						load_bias &= ~(alignment - 1);
					elf_flags |= MAP_FIXED_NOREPLACE;
				} else
					load_bias = 0;
			}

			/*
			 * Since load_bias is used for all subsequent loading
			 * calculations, we must lower it by the first vaddr
			 * so that the remaining calculations based on the
			 * ELF vaddrs will be correctly offset. The result
			 * is then page aligned.
			 */
			load_bias = ELF_PAGESTART(load_bias - vaddr);
		}

		error = elf_load(bprm->file, load_bias + vaddr, elf_ppnt,
				elf_prot, elf_flags, total_size);
		if (BAD_ADDR(error)) {
			retval = IS_ERR_VALUE(error) ?
				PTR_ERR((void*)error) : -EINVAL;
			goto out_free_dentry;
		}

		if (first_pt_load) {
			first_pt_load = 0;
			if (elf_ex->e_type == ET_DYN) {
				load_bias += error -
				             ELF_PAGESTART(load_bias + vaddr);
				reloc_func_desc = load_bias;
			}
		}

		/*
		 * Figure out which segment in the file contains the Program
		 * Header table, and map to the associated memory address.
		 */
		if (elf_ppnt->p_offset <= elf_ex->e_phoff &&
		    elf_ex->e_phoff < elf_ppnt->p_offset + elf_ppnt->p_filesz) {
			phdr_addr = elf_ex->e_phoff - elf_ppnt->p_offset +
				    elf_ppnt->p_vaddr;
		}

		k = elf_ppnt->p_vaddr;
		if ((elf_ppnt->p_flags & PF_X) && k < start_code)
			start_code = k;
		if (start_data < k)
			start_data = k;

		/*
		 * Check to see if the section's size will overflow the
		 * allowed task size. Note that p_filesz must always be
		 * <= p_memsz so it is only necessary to check p_memsz.
		 */
		if (BAD_ADDR(k) || elf_ppnt->p_filesz > elf_ppnt->p_memsz ||
		    elf_ppnt->p_memsz > TASK_SIZE ||
		    TASK_SIZE - elf_ppnt->p_memsz < k) {
			/* set_brk can never work. Avoid overflows. */
			retval = -EINVAL;
			goto out_free_dentry;
		}

		k = elf_ppnt->p_vaddr + elf_ppnt->p_filesz;

		if ((elf_ppnt->p_flags & PF_X) && end_code < k)
			end_code = k;
		if (end_data < k)
			end_data = k;
		k = elf_ppnt->p_vaddr + elf_ppnt->p_memsz;
		if (k > elf_brk)
			elf_brk = k;
	}

	e_entry = elf_ex->e_entry + load_bias;
	phdr_addr += load_bias;
	elf_brk += load_bias;
	start_code += load_bias;
	end_code += load_bias;
	start_data += load_bias;
	end_data += load_bias;

	current->mm->start_brk = current->mm->brk = ELF_PAGEALIGN(elf_brk);

	if (interpreter) {
		elf_entry = load_elf_interp(interp_elf_ex,
					    interpreter,
					    load_bias, interp_elf_phdata,
					    &arch_state);
		if (!IS_ERR_VALUE(elf_entry)) {
			/*
			 * load_elf_interp() returns relocation
			 * adjustment
			 */
			interp_load_addr = elf_entry;
			elf_entry += interp_elf_ex->e_entry;
		}
		if (BAD_ADDR(elf_entry)) {
			retval = IS_ERR_VALUE(elf_entry) ?
					(int)elf_entry : -EINVAL;
			goto out_free_dentry;
		}
		reloc_func_desc = interp_load_addr;

		fput(interpreter);

		kfree(interp_elf_ex);
		kfree(interp_elf_phdata);
	} else {
		elf_entry = e_entry;
		if (BAD_ADDR(elf_entry)) {
			retval = -EINVAL;
			goto out_free_dentry;
		}
	}

	kfree(elf_phdata);

	set_binfmt(&elf_format);

#ifdef ARCH_HAS_SETUP_ADDITIONAL_PAGES
	retval = ARCH_SETUP_ADDITIONAL_PAGES(bprm, elf_ex, !!interpreter);
	if (retval < 0)
		goto out;
#endif /* ARCH_HAS_SETUP_ADDITIONAL_PAGES */

	retval = create_elf_tables(bprm, elf_ex, interp_load_addr,
				   e_entry, phdr_addr);
	if (retval < 0)
		goto out;

	mm = current->mm;
	mm->end_code = end_code;
	mm->start_code = start_code;
	mm->start_data = start_data;
	mm->end_data = end_data;
	mm->start_stack = bprm->p;

	if ((current->flags & PF_RANDOMIZE) && (snapshot_randomize_va_space > 1)) {
		/*
		 * For architectures with ELF randomization, when executing
		 * a loader directly (i.e. no interpreter listed in ELF
		 * headers), move the brk area out of the mmap region
		 * (since it grows up, and may collide early with the stack
		 * growing down), and into the unused ELF_ET_DYN_BASE region.
		 */
		if (IS_ENABLED(CONFIG_ARCH_HAS_ELF_RANDOMIZE) &&
		    elf_ex->e_type == ET_DYN && !interpreter) {
			mm->brk = mm->start_brk = ELF_ET_DYN_BASE;
		} else {
			/* Otherwise leave a gap between .bss and brk. */
			mm->brk = mm->start_brk = mm->brk + PAGE_SIZE;
		}

		mm->brk = mm->start_brk = arch_randomize_brk(mm);
#ifdef compat_brk_randomized
		current->brk_randomized = 1;
#endif
	}

	if (current->personality & MMAP_PAGE_ZERO) {
		/* Why this, you ask???  Well SVr4 maps page 0 as read-only,
		   and some applications "depend" upon this behavior.
		   Since we do not have the power to recompile these, we
		   emulate the SVr4 behavior. Sigh. */
		error = vm_mmap(NULL, 0, PAGE_SIZE, PROT_READ | PROT_EXEC,
				MAP_FIXED | MAP_PRIVATE, 0);

		retval = do_mseal(0, PAGE_SIZE, 0);
		if (retval)
			pr_warn_ratelimited("pid=%d, couldn't seal address 0, ret=%d.\n",
					    task_pid_nr(current), retval);
	}

	regs = current_pt_regs();
#ifdef ELF_PLAT_INIT
	/*
	 * The ABI may specify that certain registers be set up in special
	 * ways (on i386 %edx is the address of a DT_FINI function, for
	 * example.  In addition, it may also specify (eg, PowerPC64 ELF)
	 * that the e_entry field is the address of the function descriptor
	 * for the startup routine, rather than the address of the startup
	 * routine itself.  This macro performs whatever initialization to
	 * the regs structure is required as well as any relocations to the
	 * function descriptor entries when executing dynamically links apps.
	 */
	ELF_PLAT_INIT(regs, reloc_func_desc);
#endif

	finalize_exec(bprm);
	START_THREAD(elf_ex, regs, elf_entry, bprm->p);
	retval = 0;
out:
	return retval;

	/* error cleanup */
out_free_dentry:
	kfree(interp_elf_ex);
	kfree(interp_elf_phdata);
out_free_file:
	if (interpreter)
		fput(interpreter);
out_free_ph:
	kfree(elf_phdata);
	goto out;
}

#ifdef CONFIG_USELIB
/* This is really simpleminded and specialized - we are loading an
   a.out library that is given an ELF header. */
static int load_elf_library(struct file *file)
{
	struct elf_phdr *elf_phdata;
	struct elf_phdr *eppnt;
	int retval, error, i, j;
	struct elfhdr elf_ex;

	error = -ENOEXEC;
	retval = elf_read(file, &elf_ex, sizeof(elf_ex), 0);
	if (retval < 0)
		goto out;

	if (memcmp(elf_ex.e_ident, ELFMAG, SELFMAG) != 0)
		goto out;

	/* First of all, some simple consistency checks */
	if (elf_ex.e_type != ET_EXEC || elf_ex.e_phnum > 2 ||
	    !elf_check_arch(&elf_ex) || !file->f_op->mmap)
		goto out;
	if (elf_check_fdpic(&elf_ex))
		goto out;

	/* Now read in all of the header information */

	j = sizeof(struct elf_phdr) * elf_ex.e_phnum;
	/* j < ELF_MIN_ALIGN because elf_ex.e_phnum <= 2 */

	error = -ENOMEM;
	elf_phdata = kmalloc(j, GFP_KERNEL);
	if (!elf_phdata)
		goto out;

	eppnt = elf_phdata;
	error = -ENOEXEC;
	retval = elf_read(file, eppnt, j, elf_ex.e_phoff);
	if (retval < 0)
		goto out_free_ph;

	for (j = 0, i = 0; i<elf_ex.e_phnum; i++)
		if ((eppnt + i)->p_type == PT_LOAD)
			j++;
	if (j != 1)
		goto out_free_ph;

	while (eppnt->p_type != PT_LOAD)
		eppnt++;

	/* Now use mmap to map the library into memory. */
	error = elf_load(file, ELF_PAGESTART(eppnt->p_vaddr),
			eppnt,
			PROT_READ | PROT_WRITE | PROT_EXEC,
			MAP_FIXED_NOREPLACE | MAP_PRIVATE,
			0);

	if (error != ELF_PAGESTART(eppnt->p_vaddr))
		goto out_free_ph;

	error = 0;

out_free_ph:
	kfree(elf_phdata);
out:
	return error;
}
#endif /* #ifdef CONFIG_USELIB */

#ifdef CONFIG_ELF_CORE
/*
 * ELF core dumper
 *
 * Modelled on fs/exec.c:aout_core_dump()
 * Jeremy Fitzhardinge <jeremy@sw.oz.au>
 */

/* An ELF note in memory */
struct memelfnote
{
	const char *name;
	int type;
	unsigned int datasz;
	void *data;
};

static int notesize(struct memelfnote *en)
{
	int sz;

	sz = sizeof(struct elf_note);
	sz += roundup(strlen(en->name) + 1, 4);
	sz += roundup(en->datasz, 4);

	return sz;
}

static int writenote(struct memelfnote *men, struct coredump_params *cprm)
{
	struct elf_note en;
	en.n_namesz = strlen(men->name) + 1;
	en.n_descsz = men->datasz;
	en.n_type = men->type;

	return dump_emit(cprm, &en, sizeof(en)) &&
	    dump_emit(cprm, men->name, en.n_namesz) && dump_align(cprm, 4) &&
	    dump_emit(cprm, men->data, men->datasz) && dump_align(cprm, 4);
}

static void fill_elf_header(struct elfhdr *elf, int segs,
			    u16 machine, u32 flags)
{
	memset(elf, 0, sizeof(*elf));

	memcpy(elf->e_ident, ELFMAG, SELFMAG);
	elf->e_ident[EI_CLASS] = ELF_CLASS;
	elf->e_ident[EI_DATA] = ELF_DATA;
	elf->e_ident[EI_VERSION] = EV_CURRENT;
	elf->e_ident[EI_OSABI] = ELF_OSABI;

	elf->e_type = ET_CORE;
	elf->e_machine = machine;
	elf->e_version = EV_CURRENT;
	elf->e_phoff = sizeof(struct elfhdr);
	elf->e_flags = flags;
	elf->e_ehsize = sizeof(struct elfhdr);
	elf->e_phentsize = sizeof(struct elf_phdr);
	elf->e_phnum = segs;
}

static void fill_elf_note_phdr(struct elf_phdr *phdr, int sz, loff_t offset)
{
	phdr->p_type = PT_NOTE;
	phdr->p_offset = offset;
	phdr->p_vaddr = 0;
	phdr->p_paddr = 0;
	phdr->p_filesz = sz;
	phdr->p_memsz = 0;
	phdr->p_flags = 0;
	phdr->p_align = 4;
}

static void fill_note(struct memelfnote *note, const char *name, int type,
		unsigned int sz, void *data)
{
	note->name = name;
	note->type = type;
	note->datasz = sz;
	note->data = data;
}

/*
 * fill up all the fields in prstatus from the given task struct, except
 * registers which need to be filled up separately.
 */
static void fill_prstatus(struct elf_prstatus_common *prstatus,
		struct task_struct *p, long signr)
{
	prstatus->pr_info.si_signo = prstatus->pr_cursig = signr;
	prstatus->pr_sigpend = p->pending.signal.sig[0];
	prstatus->pr_sighold = p->blocked.sig[0];
	rcu_read_lock();
	prstatus->pr_ppid = task_pid_vnr(rcu_dereference(p->real_parent));
	rcu_read_unlock();
	prstatus->pr_pid = task_pid_vnr(p);
	prstatus->pr_pgrp = task_pgrp_vnr(p);
	prstatus->pr_sid = task_session_vnr(p);
	if (thread_group_leader(p)) {
		struct task_cputime cputime;

		/*
		 * This is the record for the group leader.  It shows the
		 * group-wide total, not its individual thread total.
		 */
		thread_group_cputime(p, &cputime);
		prstatus->pr_utime = ns_to_kernel_old_timeval(cputime.utime);
		prstatus->pr_stime = ns_to_kernel_old_timeval(cputime.stime);
	} else {
		u64 utime, stime;

		task_cputime(p, &utime, &stime);
		prstatus->pr_utime = ns_to_kernel_old_timeval(utime);
		prstatus->pr_stime = ns_to_kernel_old_timeval(stime);
	}

	prstatus->pr_cutime = ns_to_kernel_old_timeval(p->signal->cutime);
	prstatus->pr_cstime = ns_to_kernel_old_timeval(p->signal->cstime);
}

static int fill_psinfo(struct elf_prpsinfo *psinfo, struct task_struct *p,
		       struct mm_struct *mm)
{
	const struct cred *cred;
	unsigned int i, len;
	unsigned int state;

	/* first copy the parameters from user space */
	memset(psinfo, 0, sizeof(struct elf_prpsinfo));

	len = mm->arg_end - mm->arg_start;
	if (len >= ELF_PRARGSZ)
		len = ELF_PRARGSZ-1;
	if (copy_from_user(&psinfo->pr_psargs,
		           (const char __user *)mm->arg_start, len))
		return -EFAULT;
	for(i = 0; i < len; i++)
		if (psinfo->pr_psargs[i] == 0)
			psinfo->pr_psargs[i] = ' ';
	psinfo->pr_psargs[len] = 0;

	rcu_read_lock();
	psinfo->pr_ppid = task_pid_vnr(rcu_dereference(p->real_parent));
	rcu_read_unlock();
	psinfo->pr_pid = task_pid_vnr(p);
	psinfo->pr_pgrp = task_pgrp_vnr(p);
	psinfo->pr_sid = task_session_vnr(p);

	state = READ_ONCE(p->__state);
	i = state ? ffz(~state) + 1 : 0;
	psinfo->pr_state = i;
	psinfo->pr_sname = (i > 5) ? '.' : "RSDTZW"[i];
	psinfo->pr_zomb = psinfo->pr_sname == 'Z';
	psinfo->pr_nice = task_nice(p);
	psinfo->pr_flag = p->flags;
	rcu_read_lock();
	cred = __task_cred(p);
	SET_UID(psinfo->pr_uid, from_kuid_munged(cred->user_ns, cred->uid));
	SET_GID(psinfo->pr_gid, from_kgid_munged(cred->user_ns, cred->gid));
	rcu_read_unlock();
	get_task_comm(psinfo->pr_fname, p);

	return 0;
}

static void fill_auxv_note(struct memelfnote *note, struct mm_struct *mm)
{
	elf_addr_t *auxv = (elf_addr_t *) mm->saved_auxv;
	int i = 0;
	do
		i += 2;
	while (auxv[i - 2] != AT_NULL);
	fill_note(note, "CORE", NT_AUXV, i * sizeof(elf_addr_t), auxv);
}

static void fill_siginfo_note(struct memelfnote *note, user_siginfo_t *csigdata,
		const kernel_siginfo_t *siginfo)
{
	copy_siginfo_to_external(csigdata, siginfo);
	fill_note(note, "CORE", NT_SIGINFO, sizeof(*csigdata), csigdata);
}

/*
 * Format of NT_FILE note:
 *
 * long count     -- how many files are mapped
 * long page_size -- units for file_ofs
 * array of [COUNT] elements of
 *   long start
 *   long end
 *   long file_ofs
 * followed by COUNT filenames in ASCII: "FILE1" NUL "FILE2" NUL...
 */
static int fill_files_note(struct memelfnote *note, struct coredump_params *cprm)
{
	unsigned count, size, names_ofs, remaining, n;
	user_long_t *data;
	user_long_t *start_end_ofs;
	char *name_base, *name_curpos;
	int i;

	/* *Estimated* file count and total data size needed */
	count = cprm->vma_count;
	if (count > UINT_MAX / 64)
		return -EINVAL;
	size = count * 64;

	names_ofs = (2 + 3 * count) * sizeof(data[0]);
 alloc:
	/* paranoia check */
	if (size >= core_file_note_size_limit) {
		pr_warn_once("coredump Note size too large: %u (does kernel.core_file_note_size_limit sysctl need adjustment?\n",
			      size);
		return -EINVAL;
	}
	size = round_up(size, PAGE_SIZE);
	/*
	 * "size" can be 0 here legitimately.
	 * Let it ENOMEM and omit NT_FILE section which will be empty anyway.
	 */
	data = kvmalloc(size, GFP_KERNEL);
	if (ZERO_OR_NULL_PTR(data))
		return -ENOMEM;

	start_end_ofs = data + 2;
	name_base = name_curpos = ((char *)data) + names_ofs;
	remaining = size - names_ofs;
	count = 0;
	for (i = 0; i < cprm->vma_count; i++) {
		struct core_vma_metadata *m = &cprm->vma_meta[i];
		struct file *file;
		const char *filename;

		file = m->file;
		if (!file)
			continue;
		filename = file_path(file, name_curpos, remaining);
		if (IS_ERR(filename)) {
			if (PTR_ERR(filename) == -ENAMETOOLONG) {
				kvfree(data);
				size = size * 5 / 4;
				goto alloc;
			}
			continue;
		}

		/* file_path() fills at the end, move name down */
		/* n = strlen(filename) + 1: */
		n = (name_curpos + remaining) - filename;
		remaining = filename - name_curpos;
		memmove(name_curpos, filename, n);
		name_curpos += n;

		*start_end_ofs++ = m->start;
		*start_end_ofs++ = m->end;
		*start_end_ofs++ = m->pgoff;
		count++;
	}

	/* Now we know exact count of files, can store it */
	data[0] = count;
	data[1] = PAGE_SIZE;
	/*
	 * Count usually is less than mm->map_count,
	 * we need to move filenames down.
	 */
	n = cprm->vma_count - count;
	if (n != 0) {
		unsigned shift_bytes = n * 3 * sizeof(data[0]);
		memmove(name_base - shift_bytes, name_base,
			name_curpos - name_base);
		name_curpos -= shift_bytes;
	}

	size = name_curpos - (char *)data;
	fill_note(note, "CORE", NT_FILE, size, data);
	return 0;
}

#include <linux/regset.h>

struct elf_thread_core_info {
	struct elf_thread_core_info *next;
	struct task_struct *task;
	struct elf_prstatus prstatus;
	struct memelfnote notes[];
};

struct elf_note_info {
	struct elf_thread_core_info *thread;
	struct memelfnote psinfo;
	struct memelfnote signote;
	struct memelfnote auxv;
	struct memelfnote files;
	user_siginfo_t csigdata;
	size_t size;
	int thread_notes;
};

#ifdef CORE_DUMP_USE_REGSET
/*
 * When a regset has a writeback hook, we call it on each thread before
 * dumping user memory.  On register window machines, this makes sure the
 * user memory backing the register data is up to date before we read it.
 */
static void do_thread_regset_writeback(struct task_struct *task,
				       const struct user_regset *regset)
{
	if (regset->writeback)
		regset->writeback(task, regset, 1);
}

#ifndef PRSTATUS_SIZE
#define PRSTATUS_SIZE sizeof(struct elf_prstatus)
#endif

#ifndef SET_PR_FPVALID
#define SET_PR_FPVALID(S) ((S)->pr_fpvalid = 1)
#endif

static int fill_thread_core_info(struct elf_thread_core_info *t,
				 const struct user_regset_view *view,
				 long signr, struct elf_note_info *info)
{
	unsigned int note_iter, view_iter;

	/*
	 * NT_PRSTATUS is the one special case, because the regset data
	 * goes into the pr_reg field inside the note contents, rather
	 * than being the whole note contents.  We fill the regset in here.
	 * We assume that regset 0 is NT_PRSTATUS.
	 */
	fill_prstatus(&t->prstatus.common, t->task, signr);
	regset_get(t->task, &view->regsets[0],
		   sizeof(t->prstatus.pr_reg), &t->prstatus.pr_reg);

	fill_note(&t->notes[0], "CORE", NT_PRSTATUS,
		  PRSTATUS_SIZE, &t->prstatus);
	info->size += notesize(&t->notes[0]);

	do_thread_regset_writeback(t->task, &view->regsets[0]);

	/*
	 * Each other regset might generate a note too.  For each regset
	 * that has no core_note_type or is inactive, skip it.
	 */
	note_iter = 1;
	for (view_iter = 1; view_iter < view->n; ++view_iter) {
		const struct user_regset *regset = &view->regsets[view_iter];
		int note_type = regset->core_note_type;
		bool is_fpreg = note_type == NT_PRFPREG;
		void *data;
		int ret;

		do_thread_regset_writeback(t->task, regset);
		if (!note_type) // not for coredumps
			continue;
		if (regset->active && regset->active(t->task, regset) <= 0)
			continue;

		ret = regset_get_alloc(t->task, regset, ~0U, &data);
		if (ret < 0)
			continue;

		if (WARN_ON_ONCE(note_iter >= info->thread_notes))
			break;

		if (is_fpreg)
			SET_PR_FPVALID(&t->prstatus);

		fill_note(&t->notes[note_iter], is_fpreg ? "CORE" : "LINUX",
			  note_type, ret, data);

		info->size += notesize(&t->notes[note_iter]);
		note_iter++;
	}

	return 1;
}
#else
static int fill_thread_core_info(struct elf_thread_core_info *t,
				 const struct user_regset_view *view,
				 long signr, struct elf_note_info *info)
{
	struct task_struct *p = t->task;
	elf_fpregset_t *fpu;

	fill_prstatus(&t->prstatus.common, p, signr);
	elf_core_copy_task_regs(p, &t->prstatus.pr_reg);

	fill_note(&t->notes[0], "CORE", NT_PRSTATUS, sizeof(t->prstatus),
		  &(t->prstatus));
	info->size += notesize(&t->notes[0]);

	fpu = kzalloc(sizeof(elf_fpregset_t), GFP_KERNEL);
	if (!fpu || !elf_core_copy_task_fpregs(p, fpu)) {
		kfree(fpu);
		return 1;
	}

	t->prstatus.pr_fpvalid = 1;
	fill_note(&t->notes[1], "CORE", NT_PRFPREG, sizeof(*fpu), fpu);
	info->size += notesize(&t->notes[1]);

	return 1;
}
#endif

static int fill_note_info(struct elfhdr *elf, int phdrs,
			  struct elf_note_info *info,
			  struct coredump_params *cprm)
{
	struct task_struct *dump_task = current;
	const struct user_regset_view *view;
	struct elf_thread_core_info *t;
	struct elf_prpsinfo *psinfo;
	struct core_thread *ct;

	psinfo = kmalloc(sizeof(*psinfo), GFP_KERNEL);
	if (!psinfo)
		return 0;
	fill_note(&info->psinfo, "CORE", NT_PRPSINFO, sizeof(*psinfo), psinfo);

#ifdef CORE_DUMP_USE_REGSET
	view = task_user_regset_view(dump_task);

	/*
	 * Figure out how many notes we're going to need for each thread.
	 */
	info->thread_notes = 0;
	for (int i = 0; i < view->n; ++i)
		if (view->regsets[i].core_note_type != 0)
			++info->thread_notes;

	/*
	 * Sanity check.  We rely on regset 0 being in NT_PRSTATUS,
	 * since it is our one special case.
	 */
	if (unlikely(info->thread_notes == 0) ||
	    unlikely(view->regsets[0].core_note_type != NT_PRSTATUS)) {
		WARN_ON(1);
		return 0;
	}

	/*
	 * Initialize the ELF file header.
	 */
	fill_elf_header(elf, phdrs,
			view->e_machine, view->e_flags);
#else
	view = NULL;
	info->thread_notes = 2;
	fill_elf_header(elf, phdrs, ELF_ARCH, ELF_CORE_EFLAGS);
#endif

	/*
	 * Allocate a structure for each thread.
	 */
	info->thread = kzalloc(offsetof(struct elf_thread_core_info,
				     notes[info->thread_notes]),
			    GFP_KERNEL);
	if (unlikely(!info->thread))
		return 0;

	info->thread->task = dump_task;
	for (ct = dump_task->signal->core_state->dumper.next; ct; ct = ct->next) {
		t = kzalloc(offsetof(struct elf_thread_core_info,
				     notes[info->thread_notes]),
			    GFP_KERNEL);
		if (unlikely(!t))
			return 0;

		t->task = ct->task;
		t->next = info->thread->next;
		info->thread->next = t;
	}

	/*
	 * Now fill in each thread's information.
	 */
	for (t = info->thread; t != NULL; t = t->next)
		if (!fill_thread_core_info(t, view, cprm->siginfo->si_signo, info))
			return 0;

	/*
	 * Fill in the two process-wide notes.
	 */
	fill_psinfo(psinfo, dump_task->group_leader, dump_task->mm);
	info->size += notesize(&info->psinfo);

	fill_siginfo_note(&info->signote, &info->csigdata, cprm->siginfo);
	info->size += notesize(&info->signote);

	fill_auxv_note(&info->auxv, current->mm);
	info->size += notesize(&info->auxv);

	if (fill_files_note(&info->files, cprm) == 0)
		info->size += notesize(&info->files);

	return 1;
}

/*
 * Write all the notes for each thread.  When writing the first thread, the
 * process-wide notes are interleaved after the first thread-specific note.
 */
static int write_note_info(struct elf_note_info *info,
			   struct coredump_params *cprm)
{
	bool first = true;
	struct elf_thread_core_info *t = info->thread;

	do {
		int i;

		if (!writenote(&t->notes[0], cprm))
			return 0;

		if (first && !writenote(&info->psinfo, cprm))
			return 0;
		if (first && !writenote(&info->signote, cprm))
			return 0;
		if (first && !writenote(&info->auxv, cprm))
			return 0;
		if (first && info->files.data &&
				!writenote(&info->files, cprm))
			return 0;

		for (i = 1; i < info->thread_notes; ++i)
			if (t->notes[i].data &&
			    !writenote(&t->notes[i], cprm))
				return 0;

		first = false;
		t = t->next;
	} while (t);

	return 1;
}

static void free_note_info(struct elf_note_info *info)
{
	struct elf_thread_core_info *threads = info->thread;
	while (threads) {
		unsigned int i;
		struct elf_thread_core_info *t = threads;
		threads = t->next;
		WARN_ON(t->notes[0].data && t->notes[0].data != &t->prstatus);
		for (i = 1; i < info->thread_notes; ++i)
			kvfree(t->notes[i].data);
		kfree(t);
	}
	kfree(info->psinfo.data);
	kvfree(info->files.data);
}

static void fill_extnum_info(struct elfhdr *elf, struct elf_shdr *shdr4extnum,
			     elf_addr_t e_shoff, int segs)
{
	elf->e_shoff = e_shoff;
	elf->e_shentsize = sizeof(*shdr4extnum);
	elf->e_shnum = 1;
	elf->e_shstrndx = SHN_UNDEF;

	memset(shdr4extnum, 0, sizeof(*shdr4extnum));

	shdr4extnum->sh_type = SHT_NULL;
	shdr4extnum->sh_size = elf->e_shnum;
	shdr4extnum->sh_link = elf->e_shstrndx;
	shdr4extnum->sh_info = segs;
}

/*
 * Actual dumper
 *
 * This is a two-pass process; first we find the offsets of the bits,
 * and then they are actually written out.  If we run out of core limit
 * we just truncate.
 */
static int elf_core_dump(struct coredump_params *cprm)
{
	int has_dumped = 0;
	int segs, i;
	struct elfhdr elf;
	loff_t offset = 0, dataoff;
	struct elf_note_info info = { };
	struct elf_phdr *phdr4note = NULL;
	struct elf_shdr *shdr4extnum = NULL;
	Elf_Half e_phnum;
	elf_addr_t e_shoff;

	/*
	 * The number of segs are recored into ELF header as 16bit value.
	 * Please check DEFAULT_MAX_MAP_COUNT definition when you modify here.
	 */
	segs = cprm->vma_count + elf_core_extra_phdrs(cprm);

	/* for notes section */
	segs++;

	/* If segs > PN_XNUM(0xffff), then e_phnum overflows. To avoid
	 * this, kernel supports extended numbering. Have a look at
	 * include/linux/elf.h for further information. */
	e_phnum = segs > PN_XNUM ? PN_XNUM : segs;

	/*
	 * Collect all the non-memory information about the process for the
	 * notes.  This also sets up the file header.
	 */
	if (!fill_note_info(&elf, e_phnum, &info, cprm)) {
		coredump_report_failure("Error collecting note info");
		goto end_coredump;
	}

	has_dumped = 1;

	offset += sizeof(elf);				/* ELF header */
	offset += segs * sizeof(struct elf_phdr);	/* Program headers */

	/* Write notes phdr entry */
	{
		size_t sz = info.size;

		/* For cell spufs and x86 xstate */
		sz += elf_coredump_extra_notes_size();

		phdr4note = kmalloc(sizeof(*phdr4note), GFP_KERNEL);
		if (!phdr4note) {
			coredump_report_failure("Error allocating program headers note entry");
			goto end_coredump;
		}

		fill_elf_note_phdr(phdr4note, sz, offset);
		offset += sz;
	}

	dataoff = offset = roundup(offset, ELF_EXEC_PAGESIZE);

	offset += cprm->vma_data_size;
	offset += elf_core_extra_data_size(cprm);
	e_shoff = offset;

	if (e_phnum == PN_XNUM) {
		shdr4extnum = kmalloc(sizeof(*shdr4extnum), GFP_KERNEL);
		if (!shdr4extnum) {
			coredump_report_failure("Error allocating extra program headers");
			goto end_coredump;
		}
		fill_extnum_info(&elf, shdr4extnum, e_shoff, segs);
	}

	offset = dataoff;

	if (!dump_emit(cprm, &elf, sizeof(elf))) {
		coredump_report_failure("Error emitting the ELF headers");
		goto end_coredump;
	}

	if (!dump_emit(cprm, phdr4note, sizeof(*phdr4note))) {
		coredump_report_failure("Error emitting the program header for notes");
		goto end_coredump;
	}

	/* Write program headers for segments dump */
	for (i = 0; i < cprm->vma_count; i++) {
		struct core_vma_metadata *meta = cprm->vma_meta + i;
		struct elf_phdr phdr;

		phdr.p_type = PT_LOAD;
		phdr.p_offset = offset;
		phdr.p_vaddr = meta->start;
		phdr.p_paddr = 0;
		phdr.p_filesz = meta->dump_size;
		phdr.p_memsz = meta->end - meta->start;
		offset += phdr.p_filesz;
		phdr.p_flags = 0;
		if (meta->flags & VM_READ)
			phdr.p_flags |= PF_R;
		if (meta->flags & VM_WRITE)
			phdr.p_flags |= PF_W;
		if (meta->flags & VM_EXEC)
			phdr.p_flags |= PF_X;
		phdr.p_align = ELF_EXEC_PAGESIZE;

		if (!dump_emit(cprm, &phdr, sizeof(phdr))) {
			coredump_report_failure("Error emitting program headers");
			goto end_coredump;
		}
	}

	if (!elf_core_write_extra_phdrs(cprm, offset)) {
		coredump_report_failure("Error writing out extra program headers");
		goto end_coredump;
	}

	/* write out the notes section */
	if (!write_note_info(&info, cprm)) {
		coredump_report_failure("Error writing out notes");
		goto end_coredump;
	}

<<<<<<< HEAD
	/* For cell spufs and x86 xstate */
	if (elf_coredump_extra_notes_write(cprm))
=======
	/* For cell spufs */
	if (elf_coredump_extra_notes_write(cprm)) {
		coredump_report_failure("Error writing out extra notes");
>>>>>>> 44f65d90
		goto end_coredump;
	}

	/* Align to page */
	dump_skip_to(cprm, dataoff);

	for (i = 0; i < cprm->vma_count; i++) {
		struct core_vma_metadata *meta = cprm->vma_meta + i;

		if (!dump_user_range(cprm, meta->start, meta->dump_size)) {
			coredump_report_failure("Error writing out the process memory");
			goto end_coredump;
		}
	}

	if (!elf_core_write_extra_data(cprm)) {
		coredump_report_failure("Error writing out extra data");
		goto end_coredump;
	}

	if (e_phnum == PN_XNUM) {
		if (!dump_emit(cprm, shdr4extnum, sizeof(*shdr4extnum))) {
			coredump_report_failure("Error emitting extra program headers");
			goto end_coredump;
		}
	}

end_coredump:
	free_note_info(&info);
	kfree(shdr4extnum);
	kfree(phdr4note);
	return has_dumped;
}

#endif		/* CONFIG_ELF_CORE */

static int __init init_elf_binfmt(void)
{
	register_binfmt(&elf_format);
	return 0;
}

static void __exit exit_elf_binfmt(void)
{
	/* Remove the COFF and ELF loaders. */
	unregister_binfmt(&elf_format);
}

core_initcall(init_elf_binfmt);
module_exit(exit_elf_binfmt);

#ifdef CONFIG_BINFMT_ELF_KUNIT_TEST
#include "tests/binfmt_elf_kunit.c"
#endif<|MERGE_RESOLUTION|>--- conflicted
+++ resolved
@@ -2124,14 +2124,9 @@
 		goto end_coredump;
 	}
 
-<<<<<<< HEAD
 	/* For cell spufs and x86 xstate */
-	if (elf_coredump_extra_notes_write(cprm))
-=======
-	/* For cell spufs */
 	if (elf_coredump_extra_notes_write(cprm)) {
 		coredump_report_failure("Error writing out extra notes");
->>>>>>> 44f65d90
 		goto end_coredump;
 	}
 
