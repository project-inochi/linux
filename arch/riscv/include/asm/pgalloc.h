--- conflicted
+++ resolved
@@ -95,15 +95,6 @@
 		__pud_free(mm, pud);
 }
 
-<<<<<<< HEAD
-#define __pud_free_tlb(tlb, pud, addr)					\
-do {									\
-	if (pgtable_l4_enabled) {					\
-		pagetable_pud_dtor(virt_to_ptdesc(pud));		\
-		tlb_remove_page_ptdesc((tlb), virt_to_ptdesc(pud));	\
-	}								\
-} while (0)
-=======
 static inline void __pud_free_tlb(struct mmu_gather *tlb, pud_t *pud,
 				  unsigned long addr)
 {
@@ -117,7 +108,6 @@
 			tlb_remove_ptdesc(tlb, ptdesc);
 	}
 }
->>>>>>> a9ad7329
 
 #define p4d_alloc_one p4d_alloc_one
 static inline p4d_t *p4d_alloc_one(struct mm_struct *mm, unsigned long addr)
@@ -146,13 +136,6 @@
 		__p4d_free(mm, p4d);
 }
 
-<<<<<<< HEAD
-#define __p4d_free_tlb(tlb, p4d, addr)					\
-do {									\
-	if (pgtable_l5_enabled)						\
-		tlb_remove_page_ptdesc((tlb), virt_to_ptdesc(p4d));	\
-} while (0)
-=======
 static inline void __p4d_free_tlb(struct mmu_gather *tlb, p4d_t *p4d,
 				  unsigned long addr)
 {
@@ -163,7 +146,6 @@
 			tlb_remove_ptdesc(tlb, virt_to_ptdesc(p4d));
 	}
 }
->>>>>>> a9ad7329
 #endif /* __PAGETABLE_PMD_FOLDED */
 
 static inline void sync_kernel_mappings(pgd_t *pgd)
@@ -188,13 +170,6 @@
 
 #ifndef __PAGETABLE_PMD_FOLDED
 
-<<<<<<< HEAD
-#define __pmd_free_tlb(tlb, pmd, addr)				\
-do {								\
-	pagetable_pmd_dtor(virt_to_ptdesc(pmd));		\
-	tlb_remove_page_ptdesc((tlb), virt_to_ptdesc(pmd));	\
-} while (0)
-=======
 static inline void __pmd_free_tlb(struct mmu_gather *tlb, pmd_t *pmd,
 				  unsigned long addr)
 {
@@ -206,7 +181,6 @@
 	else
 		tlb_remove_ptdesc(tlb, ptdesc);
 }
->>>>>>> a9ad7329
 
 #endif /* __PAGETABLE_PMD_FOLDED */
 
