--- conflicted
+++ resolved
@@ -369,11 +369,8 @@
  * NOTE: This flag trumps MPIC_WANTS_RESET.
  */
 #define MPIC_NO_RESET			0x00004000
-<<<<<<< HEAD
-=======
 /* Freescale MPIC (compatible includes "fsl,mpic") */
 #define MPIC_FSL			0x00008000
->>>>>>> d762f438
 
 /* MPIC HW modification ID */
 #define MPIC_REGSET_MASK		0xf0000000
