/*
 * Copyright (C) 2005 Nokia Corporation
 * Author: Paul Mundt <paul.mundt@nokia.com>
 *
 * Copyright (C) 2011 Texas Instruments Incorporated - http://www.ti.com/
 *
 * Modified from the original mach-omap/omap2/board-generic.c did by Paul
 * to support the OMAP2+ device tree boards with an unique board file.
 *
 * This program is free software; you can redistribute it and/or modify
 * it under the terms of the GNU General Public License version 2 as
 * published by the Free Software Foundation.
 */
#include <linux/io.h>
#include <linux/of_irq.h>
#include <linux/of_platform.h>
#include <linux/irqdomain.h>
#include <linux/i2c/twl.h>

#include <mach/hardware.h>
#include <asm/hardware/gic.h>
#include <asm/mach/arch.h>

#include <plat/board.h>
#include "common.h"
#include "common-board-devices.h"

#if !(defined(CONFIG_ARCH_OMAP2) || defined(CONFIG_ARCH_OMAP3))
#define omap_intc_of_init	NULL
#endif
#ifndef CONFIG_ARCH_OMAP4
#define gic_of_init		NULL
#endif

static struct of_device_id irq_match[] __initdata = {
	{ .compatible = "ti,omap2-intc", .data = omap_intc_of_init, },
	{ .compatible = "arm,cortex-a9-gic", .data = gic_of_init, },
	{ }
};

static void __init omap_init_irq(void)
{
	of_irq_init(irq_match);
}

static struct of_device_id omap_dt_match_table[] __initdata = {
	{ .compatible = "simple-bus", },
	{ .compatible = "ti,omap-infra", },
	{ }
};

static void __init omap_generic_init(void)
{
	omap_sdrc_init(NULL, NULL);

	of_platform_populate(NULL, omap_dt_match_table, NULL, NULL);
}

#ifdef CONFIG_SOC_OMAP2420
static const char *omap242x_boards_compat[] __initdata = {
	"ti,omap2420",
	NULL,
};

DT_MACHINE_START(OMAP242X_DT, "Generic OMAP2420 (Flattened Device Tree)")
	.reserve	= omap_reserve,
	.map_io		= omap242x_map_io,
	.init_early	= omap2420_init_early,
<<<<<<< HEAD
	.init_irq	= omap2_init_irq,
=======
	.init_irq	= omap_init_irq,
>>>>>>> e9676695
	.handle_irq	= omap2_intc_handle_irq,
	.init_machine	= omap_generic_init,
	.timer		= &omap2_timer,
	.dt_compat	= omap242x_boards_compat,
	.restart	= omap_prcm_restart,
MACHINE_END
#endif

#ifdef CONFIG_SOC_OMAP2430
static const char *omap243x_boards_compat[] __initdata = {
	"ti,omap2430",
	NULL,
};

DT_MACHINE_START(OMAP243X_DT, "Generic OMAP2430 (Flattened Device Tree)")
	.reserve	= omap_reserve,
	.map_io		= omap243x_map_io,
	.init_early	= omap2430_init_early,
	.init_irq	= omap_init_irq,
	.handle_irq	= omap2_intc_handle_irq,
	.init_machine	= omap_generic_init,
	.timer		= &omap2_timer,
	.dt_compat	= omap243x_boards_compat,
	.restart	= omap_prcm_restart,
MACHINE_END
#endif

#ifdef CONFIG_ARCH_OMAP3
static struct twl4030_platform_data beagle_twldata = {
	.irq_base	= TWL4030_IRQ_BASE,
	.irq_end	= TWL4030_IRQ_END,
};

static void __init omap3_i2c_init(void)
{
	omap3_pmic_init("twl4030", &beagle_twldata);
}

static void __init omap3_init(void)
{
	omap3_i2c_init();
	omap_generic_init();
}

static const char *omap3_boards_compat[] __initdata = {
	"ti,omap3",
	NULL,
};

DT_MACHINE_START(OMAP3_DT, "Generic OMAP3 (Flattened Device Tree)")
	.reserve	= omap_reserve,
	.map_io		= omap3_map_io,
	.init_early	= omap3430_init_early,
<<<<<<< HEAD
	.init_irq	= omap3_init_irq,
=======
	.init_irq	= omap_init_irq,
>>>>>>> e9676695
	.handle_irq	= omap3_intc_handle_irq,
	.init_machine	= omap3_init,
	.timer		= &omap3_timer,
	.dt_compat	= omap3_boards_compat,
	.restart	= omap_prcm_restart,
MACHINE_END
#endif

#ifdef CONFIG_ARCH_OMAP4
static struct twl4030_platform_data sdp4430_twldata = {
	.irq_base	= TWL6030_IRQ_BASE,
	.irq_end	= TWL6030_IRQ_END,
};

static void __init omap4_i2c_init(void)
{
	omap4_pmic_init("twl6030", &sdp4430_twldata);
}

static void __init omap4_init(void)
{
	omap4_i2c_init();
	omap_generic_init();
}

static const char *omap4_boards_compat[] __initdata = {
	"ti,omap4",
	NULL,
};

DT_MACHINE_START(OMAP4_DT, "Generic OMAP4 (Flattened Device Tree)")
	.reserve	= omap_reserve,
	.map_io		= omap4_map_io,
	.init_early	= omap4430_init_early,
<<<<<<< HEAD
	.init_irq	= gic_init_irq,
=======
	.init_irq	= omap_init_irq,
>>>>>>> e9676695
	.handle_irq	= gic_handle_irq,
	.init_machine	= omap4_init,
	.timer		= &omap4_timer,
	.dt_compat	= omap4_boards_compat,
	.restart	= omap_prcm_restart,
MACHINE_END
#endif<|MERGE_RESOLUTION|>--- conflicted
+++ resolved
@@ -66,11 +66,7 @@
 	.reserve	= omap_reserve,
 	.map_io		= omap242x_map_io,
 	.init_early	= omap2420_init_early,
-<<<<<<< HEAD
-	.init_irq	= omap2_init_irq,
-=======
 	.init_irq	= omap_init_irq,
->>>>>>> e9676695
 	.handle_irq	= omap2_intc_handle_irq,
 	.init_machine	= omap_generic_init,
 	.timer		= &omap2_timer,
@@ -124,11 +120,7 @@
 	.reserve	= omap_reserve,
 	.map_io		= omap3_map_io,
 	.init_early	= omap3430_init_early,
-<<<<<<< HEAD
-	.init_irq	= omap3_init_irq,
-=======
 	.init_irq	= omap_init_irq,
->>>>>>> e9676695
 	.handle_irq	= omap3_intc_handle_irq,
 	.init_machine	= omap3_init,
 	.timer		= &omap3_timer,
@@ -163,11 +155,7 @@
 	.reserve	= omap_reserve,
 	.map_io		= omap4_map_io,
 	.init_early	= omap4430_init_early,
-<<<<<<< HEAD
-	.init_irq	= gic_init_irq,
-=======
 	.init_irq	= omap_init_irq,
->>>>>>> e9676695
 	.handle_irq	= gic_handle_irq,
 	.init_machine	= omap4_init,
 	.timer		= &omap4_timer,
