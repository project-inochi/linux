config IMX_HAVE_DMA_V1
	bool
#
# ARCH_MX31 and ARCH_MX35 are left for compatibility
# Some usages assume that having one of them implies not having (e.g.) ARCH_MX2.
# To easily distinguish good and reviewed from unreviewed usages new (and IMHO
# more sensible) names are used: SOC_IMX31 and SOC_IMX35
config ARCH_MX31
	bool

config ARCH_MX35
	bool

config SOC_IMX1
	bool
	select CPU_ARM920T
	select IMX_HAVE_DMA_V1
	select IMX_HAVE_IOMUX_V1
	select MXC_AVIC

config SOC_IMX21
	bool
	select CPU_ARM926T
	select ARCH_MXC_AUDMUX_V1
	select IMX_HAVE_DMA_V1
	select IMX_HAVE_IOMUX_V1
	select MXC_AVIC

config SOC_IMX25
	bool
	select CPU_ARM926T
	select ARCH_MXC_AUDMUX_V2
	select ARCH_MXC_IOMUX_V3
	select MXC_AVIC

config SOC_IMX27
	bool
	select CPU_ARM926T
	select ARCH_MXC_AUDMUX_V1
	select IMX_HAVE_DMA_V1
	select IMX_HAVE_IOMUX_V1
	select MXC_AVIC

config SOC_IMX31
	bool
	select CPU_V6
	select IMX_HAVE_PLATFORM_MXC_RNGA
	select ARCH_MXC_AUDMUX_V2
	select ARCH_MX31
	select MXC_AVIC

config SOC_IMX35
	bool
	select CPU_V6
	select ARCH_MXC_IOMUX_V3
	select ARCH_MXC_AUDMUX_V2
	select HAVE_EPIT
	select ARCH_MX35
	select MXC_AVIC


if ARCH_MX1

comment "MX1 platforms:"
config MACH_MXLADS
	bool

config ARCH_MX1ADS
	bool "MX1ADS platform"
	select MACH_MXLADS
	select SOC_IMX1
	select IMX_HAVE_PLATFORM_IMX_I2C
	select IMX_HAVE_PLATFORM_IMX_UART
	help
	  Say Y here if you are using Motorola MX1ADS/MXLADS boards

config MACH_SCB9328
	bool "Synertronixx scb9328"
	select IMX_HAVE_PLATFORM_IMX_UART
	help
	  Say Y here if you are using a Synertronixx scb9328 board

config MACH_APF9328
	bool "APF9328"
	select SOC_IMX1
	select IMX_HAVE_PLATFORM_IMX_UART
	help
	  Say Yes here if you are using the Armadeus APF9328 development board

endif

if ARCH_MX2

choice
	prompt "CPUs:"
	default MACH_MX21

config MACH_MX21
	bool "i.MX21 support"
	help
	  This enables support for Freescale's MX2 based i.MX21 processor.

config MACH_MX27
	bool "i.MX27 support"
	help
	  This enables support for Freescale's MX2 based i.MX27 processor.

endchoice

endif

if MACH_MX21

comment "MX21 platforms:"

config MACH_MX21ADS
	bool "MX21ADS platform"
	select SOC_IMX21
	select IMX_HAVE_PLATFORM_IMX_FB
	select IMX_HAVE_PLATFORM_IMX_UART
	select IMX_HAVE_PLATFORM_MXC_MMC
	select IMX_HAVE_PLATFORM_MXC_NAND
	help
	  Include support for MX21ADS platform. This includes specific
	  configurations for the board and its peripherals.

endif

if ARCH_MX25

comment "MX25 platforms:"

config MACH_MX25_3DS
	bool "Support MX25PDK (3DS) Platform"
	select SOC_IMX25
	select IMX_HAVE_PLATFORM_FSL_USB2_UDC
	select IMX_HAVE_PLATFORM_IMX2_WDT
	select IMX_HAVE_PLATFORM_IMXDI_RTC
	select IMX_HAVE_PLATFORM_IMX_I2C
	select IMX_HAVE_PLATFORM_IMX_FB
	select IMX_HAVE_PLATFORM_IMX_KEYPAD
	select IMX_HAVE_PLATFORM_IMX_UART
	select IMX_HAVE_PLATFORM_MXC_EHCI
	select IMX_HAVE_PLATFORM_MXC_NAND
	select IMX_HAVE_PLATFORM_SDHCI_ESDHC_IMX

config MACH_EUKREA_CPUIMX25
	bool "Support Eukrea CPUIMX25 Platform"
	select SOC_IMX25
	select IMX_HAVE_PLATFORM_FLEXCAN
	select IMX_HAVE_PLATFORM_FSL_USB2_UDC
	select IMX_HAVE_PLATFORM_IMXDI_RTC
	select IMX_HAVE_PLATFORM_IMX_FB
	select IMX_HAVE_PLATFORM_IMX_I2C
	select IMX_HAVE_PLATFORM_IMX_UART
	select IMX_HAVE_PLATFORM_MXC_EHCI
	select IMX_HAVE_PLATFORM_MXC_NAND
	select IMX_HAVE_PLATFORM_SDHCI_ESDHC_IMX
	select MXC_ULPI if USB_ULPI

choice
	prompt "Baseboard"
	depends on MACH_EUKREA_CPUIMX25
	default MACH_EUKREA_MBIMXSD25_BASEBOARD

config MACH_EUKREA_MBIMXSD25_BASEBOARD
	bool "Eukrea MBIMXSD development board"
	select IMX_HAVE_PLATFORM_GPIO_KEYS
	select IMX_HAVE_PLATFORM_IMX_SSI
	help
	  This adds board specific devices that can be found on Eukrea's
	  MBIMXSD evaluation board.

endchoice

endif

if MACH_MX27

comment "MX27 platforms:"

config MACH_MX27ADS
	bool "MX27ADS platform"
	select SOC_IMX27
	select IMX_HAVE_PLATFORM_IMX_FB
	select IMX_HAVE_PLATFORM_IMX_I2C
	select IMX_HAVE_PLATFORM_IMX_UART
	select IMX_HAVE_PLATFORM_MXC_MMC
	select IMX_HAVE_PLATFORM_MXC_NAND
	select IMX_HAVE_PLATFORM_MXC_W1
	help
	  Include support for MX27ADS platform. This includes specific
	  configurations for the board and its peripherals.

config MACH_PCM038
	bool "Phytec phyCORE-i.MX27 CPU module (pcm038)"
	select SOC_IMX27
	select IMX_HAVE_PLATFORM_IMX2_WDT
	select IMX_HAVE_PLATFORM_IMX_I2C
	select IMX_HAVE_PLATFORM_IMX_UART
	select IMX_HAVE_PLATFORM_MXC_EHCI
	select IMX_HAVE_PLATFORM_MXC_NAND
	select IMX_HAVE_PLATFORM_MXC_W1
	select IMX_HAVE_PLATFORM_SPI_IMX
	select MXC_ULPI if USB_ULPI
	help
	  Include support for phyCORE-i.MX27 (aka pcm038) platform. This
	  includes specific configurations for the module and its peripherals.

choice
	prompt "Baseboard"
	depends on MACH_PCM038
	default MACH_PCM970_BASEBOARD

config MACH_PCM970_BASEBOARD
	bool "PHYTEC PCM970 development board"
	select IMX_HAVE_PLATFORM_IMX_FB
	select IMX_HAVE_PLATFORM_MXC_MMC
	help
	  This adds board specific devices that can be found on Phytec's
	  PCM970 evaluation board.

endchoice

config MACH_CPUIMX27
	bool "Eukrea CPUIMX27 module"
	select SOC_IMX27
	select IMX_HAVE_PLATFORM_FSL_USB2_UDC
	select IMX_HAVE_PLATFORM_IMX2_WDT
	select IMX_HAVE_PLATFORM_IMX_I2C
	select IMX_HAVE_PLATFORM_IMX_UART
	select IMX_HAVE_PLATFORM_MXC_EHCI
	select IMX_HAVE_PLATFORM_MXC_NAND
	select IMX_HAVE_PLATFORM_MXC_W1
	select MXC_ULPI if USB_ULPI
	help
	  Include support for Eukrea CPUIMX27 platform. This includes
	  specific configurations for the module and its peripherals.

config MACH_EUKREA_CPUIMX27_USESDHC2
	bool "CPUIMX27 integrates SDHC2 module"
	depends on MACH_CPUIMX27
	select IMX_HAVE_PLATFORM_MXC_MMC
	help
	  This adds support for the internal SDHC2 used on CPUIMX27
	  for wifi or eMMC.

config MACH_EUKREA_CPUIMX27_USEUART4
	bool "CPUIMX27 integrates UART4 module"
	depends on MACH_CPUIMX27
	help
	  This adds support for the internal UART4 used on CPUIMX27
	  for bluetooth.

choice
	prompt "Baseboard"
	depends on MACH_CPUIMX27
	default MACH_EUKREA_MBIMX27_BASEBOARD

config MACH_EUKREA_MBIMX27_BASEBOARD
	bool "Eukrea MBIMX27 development board"
	select IMX_HAVE_PLATFORM_IMX_FB
	select IMX_HAVE_PLATFORM_IMX_KEYPAD
	select IMX_HAVE_PLATFORM_IMX_SSI
	select IMX_HAVE_PLATFORM_IMX_UART
	select IMX_HAVE_PLATFORM_MXC_MMC
	select IMX_HAVE_PLATFORM_SPI_IMX
	help
	  This adds board specific devices that can be found on Eukrea's
	  MBIMX27 evaluation board.

endchoice

config MACH_MX27_3DS
	bool "MX27PDK platform"
	select SOC_IMX27
	select IMX_HAVE_PLATFORM_FSL_USB2_UDC
	select IMX_HAVE_PLATFORM_IMX2_WDT
	select IMX_HAVE_PLATFORM_IMX_I2C
	select IMX_HAVE_PLATFORM_IMX_KEYPAD
	select IMX_HAVE_PLATFORM_IMX_UART
	select IMX_HAVE_PLATFORM_MXC_EHCI
	select IMX_HAVE_PLATFORM_MXC_MMC
	select IMX_HAVE_PLATFORM_SPI_IMX
	select MXC_DEBUG_BOARD
	select MXC_ULPI if USB_ULPI
	help
	  Include support for MX27PDK platform. This includes specific
	  configurations for the board and its peripherals.

config MACH_IMX27_VISSTRIM_M10
	bool "Vista Silicon i.MX27 Visstrim_m10"
	select SOC_IMX27
	select IMX_HAVE_PLATFORM_GPIO_KEYS
	select IMX_HAVE_PLATFORM_IMX_I2C
	select IMX_HAVE_PLATFORM_IMX_SSI
	select IMX_HAVE_PLATFORM_IMX_UART
	select IMX_HAVE_PLATFORM_MXC_MMC
	select IMX_HAVE_PLATFORM_MXC_EHCI
	help
	  Include support for Visstrim_m10 platform and its different variants.
	  This includes specific configurations for the board and its
	  peripherals.

config MACH_IMX27LITE
	bool "LogicPD MX27 LITEKIT platform"
	select SOC_IMX27
	select IMX_HAVE_PLATFORM_IMX_UART
	select IMX_HAVE_PLATFORM_IMX_SSI
	help
	  Include support for MX27 LITEKIT platform. This includes specific
	  configurations for the board and its peripherals.

config MACH_PCA100
	bool "Phytec phyCARD-s (pca100)"
	select SOC_IMX27
	select IMX_HAVE_PLATFORM_FSL_USB2_UDC
	select IMX_HAVE_PLATFORM_IMX2_WDT
	select IMX_HAVE_PLATFORM_IMX_FB
	select IMX_HAVE_PLATFORM_IMX_I2C
	select IMX_HAVE_PLATFORM_IMX_SSI
	select IMX_HAVE_PLATFORM_IMX_UART
	select IMX_HAVE_PLATFORM_MXC_EHCI
	select IMX_HAVE_PLATFORM_MXC_MMC
	select IMX_HAVE_PLATFORM_MXC_NAND
	select IMX_HAVE_PLATFORM_MXC_W1
	select IMX_HAVE_PLATFORM_SPI_IMX
	select MXC_ULPI if USB_ULPI
	help
	  Include support for phyCARD-s (aka pca100) platform. This
	  includes specific configurations for the module and its peripherals.

config MACH_MXT_TD60
	bool "Maxtrack i-MXT TD60"
	select SOC_IMX27
	select IMX_HAVE_PLATFORM_IMX_FB
	select IMX_HAVE_PLATFORM_IMX_I2C
	select IMX_HAVE_PLATFORM_IMX_UART
	select IMX_HAVE_PLATFORM_MXC_MMC
	select IMX_HAVE_PLATFORM_MXC_NAND
	help
	  Include support for i-MXT (aka td60) platform. This
	  includes specific configurations for the module and its peripherals.

config MACH_IMX27IPCAM
	bool "IMX27 IPCAM platform"
	select SOC_IMX27
	select IMX_HAVE_PLATFORM_IMX2_WDT
	select IMX_HAVE_PLATFORM_IMX_UART
	help
	  Include support for IMX27 IPCAM platform. This includes specific
	  configurations for the board and its peripherals.

<<<<<<< HEAD
=======
endif

if ARCH_MX3

comment "MX31 platforms:"

config MACH_MX31ADS
	bool "Support MX31ADS platforms"
	select SOC_IMX31
	select IMX_HAVE_PLATFORM_IMX_I2C
	select IMX_HAVE_PLATFORM_IMX_SSI
	select IMX_HAVE_PLATFORM_IMX_UART
	default y
	help
	  Include support for MX31ADS platform. This includes specific
	  configurations for the board and its peripherals.

config MACH_MX31ADS_WM1133_EV1
	bool "Support Wolfson Microelectronics 1133-EV1 module"
	depends on MACH_MX31ADS
	depends on MFD_WM8350_I2C
	depends on REGULATOR_WM8350
	select MFD_WM8350_CONFIG_MODE_0
	select MFD_WM8352_CONFIG_MODE_0
	help
	  Include support for the Wolfson Microelectronics 1133-EV1 PMU
	  and audio module for the MX31ADS platform.

config MACH_MX31LILLY
	bool "Support MX31 LILLY-1131 platforms (INCO startec)"
	select SOC_IMX31
	select IMX_HAVE_PLATFORM_IMX_UART
	select IMX_HAVE_PLATFORM_IPU_CORE
	select IMX_HAVE_PLATFORM_MXC_EHCI
	select IMX_HAVE_PLATFORM_MXC_MMC
	select IMX_HAVE_PLATFORM_SPI_IMX
	select MXC_ULPI if USB_ULPI
	help
	  Include support for mx31 based LILLY1131 modules. This includes
	  specific configurations for the board and its peripherals.

config MACH_MX31LITE
	bool "Support MX31 LITEKIT (LogicPD)"
	select SOC_IMX31
	select MXC_ULPI if USB_ULPI
	select IMX_HAVE_PLATFORM_IMX2_WDT
	select IMX_HAVE_PLATFORM_IMX_UART
	select IMX_HAVE_PLATFORM_MXC_EHCI
	select IMX_HAVE_PLATFORM_MXC_MMC
	select IMX_HAVE_PLATFORM_MXC_NAND
	select IMX_HAVE_PLATFORM_MXC_RTC
	select IMX_HAVE_PLATFORM_SPI_IMX
	help
	  Include support for MX31 LITEKIT platform. This includes specific
	  configurations for the board and its peripherals.

config MACH_PCM037
	bool "Support Phytec pcm037 (i.MX31) platforms"
	select SOC_IMX31
	select IMX_HAVE_PLATFORM_FSL_USB2_UDC
	select IMX_HAVE_PLATFORM_IMX2_WDT
	select IMX_HAVE_PLATFORM_IMX_I2C
	select IMX_HAVE_PLATFORM_IMX_UART
	select IMX_HAVE_PLATFORM_IPU_CORE
	select IMX_HAVE_PLATFORM_MXC_EHCI
	select IMX_HAVE_PLATFORM_MXC_MMC
	select IMX_HAVE_PLATFORM_MXC_NAND
	select IMX_HAVE_PLATFORM_MXC_W1
	select MXC_ULPI if USB_ULPI
	help
	  Include support for Phytec pcm037 platform. This includes
	  specific configurations for the board and its peripherals.

config MACH_PCM037_EET
	bool "Support pcm037 EET board extensions"
	depends on MACH_PCM037
	select IMX_HAVE_PLATFORM_GPIO_KEYS
	select IMX_HAVE_PLATFORM_SPI_IMX
	help
	  Add support for PCM037 EET baseboard extensions. If you are using the
	  OLED display with EET, use "video=mx3fb:CMEL-OLED" kernel
	  command-line parameter.

config MACH_MX31_3DS
	bool "Support MX31PDK (3DS)"
	select SOC_IMX31
	select MXC_DEBUG_BOARD
	select IMX_HAVE_PLATFORM_FSL_USB2_UDC
	select IMX_HAVE_PLATFORM_IMX2_WDT
	select IMX_HAVE_PLATFORM_IMX_I2C
	select IMX_HAVE_PLATFORM_IMX_KEYPAD
	select IMX_HAVE_PLATFORM_IMX_UART
	select IMX_HAVE_PLATFORM_IPU_CORE
	select IMX_HAVE_PLATFORM_MXC_EHCI
	select IMX_HAVE_PLATFORM_MXC_NAND
	select IMX_HAVE_PLATFORM_SPI_IMX
	select MXC_ULPI if USB_ULPI
	help
	  Include support for MX31PDK (3DS) platform. This includes specific
	  configurations for the board and its peripherals.

config MACH_MX31_3DS_MXC_NAND_USE_BBT
	bool "Make the MXC NAND driver use the in flash Bad Block Table"
	depends on MACH_MX31_3DS
	depends on MTD_NAND_MXC
	help
	  Enable this if you want that the MXC NAND driver uses the in flash
	  Bad Block Table to know what blocks are bad instead of scanning the
	  entire flash looking for bad block markers.

config MACH_MX31MOBOARD
	bool "Support mx31moboard platforms (EPFL Mobots group)"
	select SOC_IMX31
	select IMX_HAVE_PLATFORM_FSL_USB2_UDC
	select IMX_HAVE_PLATFORM_IMX_I2C
	select IMX_HAVE_PLATFORM_IMX_UART
	select IMX_HAVE_PLATFORM_IPU_CORE
	select IMX_HAVE_PLATFORM_MXC_EHCI
	select IMX_HAVE_PLATFORM_MXC_MMC
	select IMX_HAVE_PLATFORM_SPI_IMX
	select MXC_ULPI if USB_ULPI
	help
	  Include support for mx31moboard platform. This includes specific
	  configurations for the board and its peripherals.

config MACH_QONG
	bool "Support Dave/DENX QongEVB-LITE platform"
	select SOC_IMX31
	select IMX_HAVE_PLATFORM_IMX_UART
	help
	  Include support for Dave/DENX QongEVB-LITE platform. This includes
	  specific configurations for the board and its peripherals.

config MACH_ARMADILLO5X0
	bool "Support Atmark Armadillo-500 Development Base Board"
	select SOC_IMX31
	select IMX_HAVE_PLATFORM_GPIO_KEYS
	select IMX_HAVE_PLATFORM_IMX_I2C
	select IMX_HAVE_PLATFORM_IMX_UART
	select IMX_HAVE_PLATFORM_IPU_CORE
	select IMX_HAVE_PLATFORM_MXC_EHCI
	select IMX_HAVE_PLATFORM_MXC_MMC
	select IMX_HAVE_PLATFORM_MXC_NAND
	select MXC_ULPI if USB_ULPI
	help
	  Include support for Atmark Armadillo-500 platform. This includes
	  specific configurations for the board and its peripherals.

config MACH_KZM_ARM11_01
	bool "Support KZM-ARM11-01(Kyoto Microcomputer)"
	select SOC_IMX31
	select IMX_HAVE_PLATFORM_IMX_UART
	help
	  Include support for KZM-ARM11-01. This includes specific
	  configurations for the board and its peripherals.

config MACH_BUG
	bool "Support Buglabs BUGBase platform"
	select SOC_IMX31
	select IMX_HAVE_PLATFORM_IMX_UART
	default y
	help
	  Include support for BUGBase 1.3 platform. This includes specific
	  configurations for the board and its peripherals.

comment "MX35 platforms:"

config MACH_PCM043
	bool "Support Phytec pcm043 (i.MX35) platforms"
	select SOC_IMX35
	select IMX_HAVE_PLATFORM_FLEXCAN
	select IMX_HAVE_PLATFORM_FSL_USB2_UDC
	select IMX_HAVE_PLATFORM_IMX2_WDT
	select IMX_HAVE_PLATFORM_IMX_I2C
	select IMX_HAVE_PLATFORM_IMX_SSI
	select IMX_HAVE_PLATFORM_IMX_UART
	select IMX_HAVE_PLATFORM_IPU_CORE
	select IMX_HAVE_PLATFORM_MXC_EHCI
	select IMX_HAVE_PLATFORM_MXC_NAND
	select IMX_HAVE_PLATFORM_SDHCI_ESDHC_IMX
	select MXC_ULPI if USB_ULPI
	help
	  Include support for Phytec pcm043 platform. This includes
	  specific configurations for the board and its peripherals.

config MACH_MX35_3DS
	bool "Support MX35PDK platform"
	select SOC_IMX35
	select MXC_DEBUG_BOARD
	select IMX_HAVE_PLATFORM_FSL_USB2_UDC
	select IMX_HAVE_PLATFORM_IMX2_WDT
	select IMX_HAVE_PLATFORM_IMX_I2C
	select IMX_HAVE_PLATFORM_IMX_UART
	select IMX_HAVE_PLATFORM_MXC_EHCI
	select IMX_HAVE_PLATFORM_MXC_NAND
	select IMX_HAVE_PLATFORM_SDHCI_ESDHC_IMX
	help
	  Include support for MX35PDK platform. This includes specific
	  configurations for the board and its peripherals.

config MACH_EUKREA_CPUIMX35
	bool "Support Eukrea CPUIMX35 Platform"
	select SOC_IMX35
	select IMX_HAVE_PLATFORM_FLEXCAN
	select IMX_HAVE_PLATFORM_FSL_USB2_UDC
	select IMX_HAVE_PLATFORM_IMX2_WDT
	select IMX_HAVE_PLATFORM_IMX_I2C
	select IMX_HAVE_PLATFORM_IMX_UART
	select IMX_HAVE_PLATFORM_MXC_EHCI
	select IMX_HAVE_PLATFORM_MXC_NAND
	select IMX_HAVE_PLATFORM_SDHCI_ESDHC_IMX
	select MXC_ULPI if USB_ULPI
	help
	  Include support for Eukrea CPUIMX35 platform. This includes
	  specific configurations for the board and its peripherals.

choice
	prompt "Baseboard"
	depends on MACH_EUKREA_CPUIMX35
	default MACH_EUKREA_MBIMXSD35_BASEBOARD

config MACH_EUKREA_MBIMXSD35_BASEBOARD
	bool "Eukrea MBIMXSD development board"
	select IMX_HAVE_PLATFORM_GPIO_KEYS
	select IMX_HAVE_PLATFORM_IMX_SSI
	select IMX_HAVE_PLATFORM_IPU_CORE
	help
	  This adds board specific devices that can be found on Eukrea's
	  MBIMXSD evaluation board.

endchoice

config MACH_VPR200
	bool "Support VPR200 platform"
	select SOC_IMX35
	select IMX_HAVE_PLATFORM_FSL_USB2_UDC
	select IMX_HAVE_PLATFORM_GPIO_KEYS
	select IMX_HAVE_PLATFORM_IMX2_WDT
	select IMX_HAVE_PLATFORM_IMX_UART
	select IMX_HAVE_PLATFORM_IMX_I2C
	select IMX_HAVE_PLATFORM_IPU_CORE
	select IMX_HAVE_PLATFORM_MXC_EHCI
	select IMX_HAVE_PLATFORM_MXC_NAND
	select IMX_HAVE_PLATFORM_SDHCI_ESDHC_IMX
	help
	  Include support for VPR200 platform. This includes specific
	  configurations for the board and its peripherals.

>>>>>>> d762f438
endif<|MERGE_RESOLUTION|>--- conflicted
+++ resolved
@@ -351,8 +351,6 @@
 	  Include support for IMX27 IPCAM platform. This includes specific
 	  configurations for the board and its peripherals.
 
-<<<<<<< HEAD
-=======
 endif
 
 if ARCH_MX3
@@ -601,5 +599,4 @@
 	  Include support for VPR200 platform. This includes specific
 	  configurations for the board and its peripherals.
 
->>>>>>> d762f438
 endif