/* SPDX-License-Identifier: (GPL-2.0-only OR BSD-3-Clause) */
/*
 * This file is provided under a dual BSD/GPLv2 license. When using or
 * redistributing this file, you may do so under either license.
 *
 * Copyright(c) 2021, 2023 Advanced Micro Devices, Inc. All rights reserved.
 *
 * Author: Ajit Kumar Pandey <AjitKumar.Pandey@amd.com>
 */

#ifndef __SOF_AMD_ACP_H
#define __SOF_AMD_ACP_H

#include <linux/dmi.h>
#include <linux/soundwire/sdw_amd.h>
#include "../sof-priv.h"
#include "../sof-audio.h"

#define ACP_MAX_STREAM	8

#define ACP_DSP_BAR	0

#define ACP_HW_SEM_RETRY_COUNT			10000
#define ACP_REG_POLL_INTERVAL                   500
#define ACP_REG_POLL_TIMEOUT_US                 2000
#define ACP_DMA_COMPLETE_TIMEOUT_US		5000

#define ACP_PGFSM_CNTL_POWER_ON_MASK		0x01
#define ACP_PGFSM_STATUS_MASK			0x03
#define ACP_POWERED_ON				0x00
#define ACP_ASSERT_RESET			0x01
#define ACP_RELEASE_RESET			0x00
#define ACP_SOFT_RESET_DONE_MASK		0x00010001
#define ACP_DSP_ASSERT_RESET			0x04
#define ACP_DSP_RELEASE_RESET			0x00
#define ACP_DSP_SOFT_RESET_DONE_MASK		0x00050004

#define ACP_DSP_INTR_EN_MASK			0x00000001
#define ACP3X_SRAM_PTE_OFFSET			0x02050000
#define ACP5X_SRAM_PTE_OFFSET			0x02050000
#define ACP6X_SRAM_PTE_OFFSET			0x03800000
#define PAGE_SIZE_4K_ENABLE			0x2
#define ACP_PAGE_SIZE				0x1000
#define ACP_DMA_CH_RUN				0x02
#define ACP_MAX_DESC_CNT			0x02
#define DSP_FW_RUN_ENABLE			0x01
#define ACP_SHA_RUN				0x01
#define ACP_SHA_RESET				0x02
#define ACP_SHA_HEADER				0x01
#define ACP_DMA_CH_RST				0x01
#define ACP_DMA_CH_GRACEFUL_RST_EN		0x10
#define ACP_ATU_CACHE_INVALID			0x01
#define ACP_MAX_DESC				128
#define ACPBUS_REG_BASE_OFFSET			ACP_DMA_CNTL_0

#define ACP_DEFAULT_DRAM_LENGTH			0x00080000
#define ACP3X_SCRATCH_MEMORY_ADDRESS		0x02050000
#define ACP_SYSTEM_MEMORY_WINDOW		0x4000000
#define ACP_IRAM_BASE_ADDRESS			0x000000
#define ACP_DRAM_BASE_ADDRESS			0x01000000
#define ACP_DRAM_PAGE_COUNT			128
#define ACP_SRAM_BASE_ADDRESS			0x3806000
#define ACP_DSP_TO_HOST_IRQ			0x04

#define ACP_RN_PCI_ID				0x01
#define ACP_VANGOGH_PCI_ID			0x50
#define ACP_RMB_PCI_ID				0x6F
#define ACP63_PCI_ID				0x63

#define HOST_BRIDGE_CZN				0x1630
#define HOST_BRIDGE_VGH				0x1645
#define HOST_BRIDGE_RMB				0x14B5
#define HOST_BRIDGE_ACP63			0x14E8
#define ACP_SHA_STAT				0x8000
#define ACP_PSP_TIMEOUT_US			1000000
#define ACP_EXT_INTR_ERROR_STAT			0x20000000
#define MP0_C2PMSG_114_REG			0x3810AC8
#define MP0_C2PMSG_73_REG			0x3810A24
#define MBOX_ACP_SHA_DMA_COMMAND		0x70000
#define MBOX_ACP_IRAM_DRAM_FENCE_COMMAND	0x80000
#define MBOX_DELAY_US				1000
#define MBOX_READY_MASK				0x80000000
#define MBOX_STATUS_MASK			0xFFFF
#define MBOX_ISREADY_FLAG			0x40000000
#define IRAM_DRAM_FENCE_0			0X0
#define IRAM_DRAM_FENCE_1			0X01
#define IRAM_DRAM_FENCE_2			0X02

#define BOX_SIZE_512				0x200
#define BOX_SIZE_1024				0x400

#define EXCEPT_MAX_HDR_SIZE			0x400
#define AMD_STACK_DUMP_SIZE			32

#define SRAM1_SIZE				0x280000
#define PROBE_STATUS_BIT			BIT(31)

#define ACP_FIRMWARE_SIGNATURE			0x100
#define ACP_ERROR_IRQ_MASK			BIT(29)
#define ACP_SDW0_IRQ_MASK			BIT(21)
#define ACP_SDW1_IRQ_MASK			BIT(2)
#define SDW_ACPI_ADDR_ACP63			5
#define ACP_DEFAULT_SRAM_LENGTH			0x00080000
#define ACP_SRAM_PAGE_COUNT			128
#define ACP6X_SDW_MAX_MANAGER_COUNT		2

enum clock_source {
	ACP_CLOCK_96M = 0,
	ACP_CLOCK_48M,
	ACP_CLOCK_24M,
	ACP_CLOCK_ACLK,
	ACP_CLOCK_MCLK,
};

struct  acp_atu_grp_pte {
	u32 low;
	u32 high;
};

union dma_tx_cnt {
	struct {
		unsigned int count : 19;
		unsigned int reserved : 12;
		unsigned ioc : 1;
	} bitfields, bits;
	unsigned int u32_all;
	signed int i32_all;
};

struct dma_descriptor {
	unsigned int src_addr;
	unsigned int dest_addr;
	union dma_tx_cnt tx_cnt;
	unsigned int reserved;
};

/* Scratch memory structure for communication b/w host and dsp */
struct  scratch_ipc_conf {
	/* Debug memory */
	u8 sof_debug_box[1024];
	/* Exception memory*/
	u8 sof_except_box[1024];
	/* Stream buffer */
	u8 sof_stream_box[1024];
	/* Trace buffer */
	u8 sof_trace_box[1024];
	/* Host msg flag */
	u32 sof_host_msg_write;
	/* Host ack flag*/
	u32 sof_host_ack_write;
	/* DSP msg flag */
	u32 sof_dsp_msg_write;
	/* Dsp ack flag */
	u32 sof_dsp_ack_write;
};

struct  scratch_reg_conf {
	struct scratch_ipc_conf info;
	struct acp_atu_grp_pte grp1_pte[16];
	struct acp_atu_grp_pte grp2_pte[16];
	struct acp_atu_grp_pte grp3_pte[16];
	struct acp_atu_grp_pte grp4_pte[16];
	struct acp_atu_grp_pte grp5_pte[16];
	struct acp_atu_grp_pte grp6_pte[16];
	struct acp_atu_grp_pte grp7_pte[16];
	struct acp_atu_grp_pte grp8_pte[16];
	struct dma_descriptor dma_desc[64];
	unsigned int reg_offset[8];
	unsigned int buf_size[8];
	u8 acp_tx_fifo_buf[256];
	u8 acp_rx_fifo_buf[256];
	unsigned int    reserve[];
};

struct acp_dsp_stream {
	struct list_head list;
	struct snd_sof_dev *sdev;
	struct snd_pcm_substream *substream;
	struct snd_dma_buffer *dmab;
	int num_pages;
	int stream_tag;
	int active;
	unsigned int reg_offset;
	size_t posn_offset;
	struct snd_compr_stream *cstream;
	u64 cstream_posn;
};

struct sof_amd_acp_desc {
	unsigned int rev;
	const char *name;
	unsigned int host_bridge_id;
	u32 pgfsm_base;
	u32 ext_intr_enb;
	u32 ext_intr_cntl;
	u32 ext_intr_stat;
	u32 ext_intr_stat1;
	u32 dsp_intr_base;
	u32 sram_pte_offset;
	u32 hw_semaphore_offset;
	u32 acp_clkmux_sel;
	u32 fusion_dsp_offset;
	u32 probe_reg_offset;
	u32 reg_start_addr;
	u32 reg_end_addr;
	u32 sdw_max_link_count;
	u64 sdw_acpi_dev_addr;
<<<<<<< HEAD
=======
};

struct acp_quirk_entry {
	bool signed_fw_image;
	bool skip_iram_dram_size_mod;
>>>>>>> 9a8b202f
};

/* Common device data struct for ACP devices */
struct acp_dev_data {
	struct snd_sof_dev  *dev;
	const struct firmware *fw_dbin;
	/* DMIC device */
	struct platform_device *dmic_dev;
	/* mutex lock to protect ACP common registers access */
	struct mutex acp_lock;
	/* ACPI information stored between scan and probe steps */
	struct sdw_amd_acpi_info info;
	/* sdw context allocated by SoundWire driver */
	struct sdw_amd_ctx *sdw;
	unsigned int fw_bin_size;
	unsigned int fw_data_bin_size;
	unsigned int fw_sram_data_bin_size;
	const char *fw_code_bin;
	const char *fw_data_bin;
	const char *fw_sram_data_bin;
	u32 fw_bin_page_count;
	u32 fw_data_bin_page_count;
	u32 addr;
	u32 reg_range;
	u32 blk_type;
	dma_addr_t sha_dma_addr;
	u8 *bin_buf;
	dma_addr_t dma_addr;
	u8 *data_buf;
	dma_addr_t sram_dma_addr;
	u8 *sram_data_buf;
	struct acp_quirk_entry *quirks;
	struct dma_descriptor dscr_info[ACP_MAX_DESC];
	struct acp_dsp_stream stream_buf[ACP_MAX_STREAM];
	struct acp_dsp_stream *dtrace_stream;
	struct pci_dev *smn_dev;
	struct acp_dsp_stream *probe_stream;
	bool enable_fw_debug;
	bool is_dram_in_use;
	bool is_sram_in_use;
	bool sdw_en_stat;
};

void memcpy_to_scratch(struct snd_sof_dev *sdev, u32 offset, unsigned int *src, size_t bytes);
void memcpy_from_scratch(struct snd_sof_dev *sdev, u32 offset, unsigned int *dst, size_t bytes);

int acp_dma_status(struct acp_dev_data *adata, unsigned char ch);
int configure_and_run_dma(struct acp_dev_data *adata, unsigned int src_addr,
			  unsigned int dest_addr, int dsp_data_size);
int configure_and_run_sha_dma(struct acp_dev_data *adata, void *image_addr,
			      unsigned int start_addr, unsigned int dest_addr,
			      unsigned int image_length);

/* ACP device probe/remove */
int amd_sof_acp_probe(struct snd_sof_dev *sdev);
void amd_sof_acp_remove(struct snd_sof_dev *sdev);

/* DSP Loader callbacks */
int acp_sof_dsp_run(struct snd_sof_dev *sdev);
int acp_dsp_pre_fw_run(struct snd_sof_dev *sdev);
int acp_sof_load_signed_firmware(struct snd_sof_dev *sdev);
int acp_get_bar_index(struct snd_sof_dev *sdev, u32 type);

/* Block IO callbacks */
int acp_dsp_block_write(struct snd_sof_dev *sdev, enum snd_sof_fw_blk_type blk_type,
			u32 offset, void *src, size_t size);
int acp_dsp_block_read(struct snd_sof_dev *sdev, enum snd_sof_fw_blk_type blk_type,
		       u32 offset, void *dest, size_t size);

/* IPC callbacks */
irqreturn_t acp_sof_ipc_irq_thread(int irq, void *context);
int acp_sof_ipc_msg_data(struct snd_sof_dev *sdev, struct snd_sof_pcm_stream *sps,
			 void *p, size_t sz);
int acp_set_stream_data_offset(struct snd_sof_dev *sdev,
			       struct snd_sof_pcm_stream *sps,
			       size_t posn_offset);
int acp_sof_ipc_send_msg(struct snd_sof_dev *sdev,
			 struct snd_sof_ipc_msg *msg);
int acp_sof_ipc_get_mailbox_offset(struct snd_sof_dev *sdev);
int acp_sof_ipc_get_window_offset(struct snd_sof_dev *sdev, u32 id);
void acp_mailbox_write(struct snd_sof_dev *sdev, u32 offset, void *message, size_t bytes);
void acp_mailbox_read(struct snd_sof_dev *sdev, u32 offset, void *message, size_t bytes);

/* ACP - DSP  stream callbacks */
int acp_dsp_stream_config(struct snd_sof_dev *sdev, struct acp_dsp_stream *stream);
int acp_dsp_stream_init(struct snd_sof_dev *sdev);
struct acp_dsp_stream *acp_dsp_stream_get(struct snd_sof_dev *sdev, int tag);
int acp_dsp_stream_put(struct snd_sof_dev *sdev, struct acp_dsp_stream *acp_stream);

/*
 * DSP PCM Operations.
 */
int acp_pcm_open(struct snd_sof_dev *sdev, struct snd_pcm_substream *substream);
int acp_pcm_close(struct snd_sof_dev *sdev, struct snd_pcm_substream *substream);
int acp_pcm_hw_params(struct snd_sof_dev *sdev, struct snd_pcm_substream *substream,
		      struct snd_pcm_hw_params *params,
		      struct snd_sof_platform_stream_params *platform_params);
snd_pcm_uframes_t acp_pcm_pointer(struct snd_sof_dev *sdev,
				  struct snd_pcm_substream *substream);

extern struct snd_sof_dsp_ops sof_acp_common_ops;

extern struct snd_sof_dsp_ops sof_renoir_ops;
int sof_renoir_ops_init(struct snd_sof_dev *sdev);
extern struct snd_sof_dsp_ops sof_vangogh_ops;
int sof_vangogh_ops_init(struct snd_sof_dev *sdev);
extern struct snd_sof_dsp_ops sof_rembrandt_ops;
int sof_rembrandt_ops_init(struct snd_sof_dev *sdev);
extern struct snd_sof_dsp_ops sof_acp63_ops;
int sof_acp63_ops_init(struct snd_sof_dev *sdev);

struct snd_soc_acpi_mach *amd_sof_machine_select(struct snd_sof_dev *sdev);
/* Machine configuration */
int snd_amd_acp_find_config(struct pci_dev *pci);

/* Trace */
int acp_sof_trace_init(struct snd_sof_dev *sdev, struct snd_dma_buffer *dmab,
		       struct sof_ipc_dma_trace_params_ext *dtrace_params);
int acp_sof_trace_release(struct snd_sof_dev *sdev);

/* PM Callbacks */
int amd_sof_acp_suspend(struct snd_sof_dev *sdev, u32 target_state);
int amd_sof_acp_resume(struct snd_sof_dev *sdev);

void amd_sof_ipc_dump(struct snd_sof_dev *sdev);
void amd_sof_dump(struct snd_sof_dev *sdev, u32 flags);

static inline const struct sof_amd_acp_desc *get_chip_info(struct snd_sof_pdata *pdata)
{
	const struct sof_dev_desc *desc = pdata->desc;

	return desc->chip_info;
}

int acp_probes_register(struct snd_sof_dev *sdev);
void acp_probes_unregister(struct snd_sof_dev *sdev);

extern struct snd_soc_acpi_mach snd_soc_acpi_amd_vangogh_sof_machines[];
extern const struct dmi_system_id acp_sof_quirk_table[];
#endif<|MERGE_RESOLUTION|>--- conflicted
+++ resolved
@@ -205,14 +205,11 @@
 	u32 reg_end_addr;
 	u32 sdw_max_link_count;
 	u64 sdw_acpi_dev_addr;
-<<<<<<< HEAD
-=======
 };
 
 struct acp_quirk_entry {
 	bool signed_fw_image;
 	bool skip_iram_dram_size_mod;
->>>>>>> 9a8b202f
 };
 
 /* Common device data struct for ACP devices */
