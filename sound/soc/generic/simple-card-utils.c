--- conflicted
+++ resolved
@@ -513,16 +513,12 @@
 	return 0;
 }
 
-<<<<<<< HEAD
+static inline int asoc_simple_component_is_codec(struct snd_soc_component *component)
+{
+	return component->driver->endianness;
+}
+
 static int asoc_simple_init_for_codec2codec(struct snd_soc_pcm_runtime *rtd,
-=======
-static inline int asoc_simple_component_is_codec(struct snd_soc_component *component)
-{
-	return component->driver->endianness;
-}
-
-static int asoc_simple_init_dai_link_params(struct snd_soc_pcm_runtime *rtd,
->>>>>>> 28086d05
 					    struct simple_dai_props *dai_props)
 {
 	struct snd_soc_dai_link *dai_link = rtd->dai_link;
